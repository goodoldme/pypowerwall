# RELEASE NOTES

<<<<<<< HEAD
## v0.12.5 - Normalize Alerts

* Fix an issue in TEDAPI where the grid status is not accurately reported in certain edge cases. Now, only the "SystemConnectedToGrid" alert will appear if it is present in alerts API. This update also eliminates the risk of duplicate and redundant ("SystemGridConnected") alerts and normalizes this specific alert. PR https://github.com/jasonacox/pypowerwall/pull/139 by @Nexarian
=======
## v0.12.4 - Neurio Vitals

* Update proxy for /csv/v2 API support by @jasonacox in https://github.com/jasonacox/pypowerwall/pull/134
* Fix CTS data retrieval in TEDAPI vitals processor #136 by @jasonacox in https://github.com/jasonacox/pypowerwall/pull/137
* Fix bug in TEDAPI vitals processor that was not pulling in all Neurio CTS data. Issue reported in https://github.com/jasonacox/Powerwall-Dashboard/discussions/578#discussioncomment-12034018 and tracked in https://github.com/jasonacox/pypowerwall/issues/136.
>>>>>>> 6c65902f

## v0.12.3 - Custom GW IP

* Fix TEDAPI URL from constant GW_IP to constructor selectable host gw_ip by @Nexarian in https://github.com/jasonacox/pypowerwall/pull/129 - The hard-coded 192.168.91.1 for the TEDAPI internal endpoint doesn't always work if you're using NAT. This change enables support for this use-case.
* See https://gist.github.com/jasonacox/91479957d0605248d7eadb919585616c?permalink_comment_id=5373785#gistcomment-5373785 for NAP implementation example.

## v0.12.2 - Cache Expiration Fix

* Fix bug in cache expiration timeout code that was not honoring pwcacheexpire setting. Raised by @erikgiesele in https://github.com/jasonacox/pypowerwall/issues/122 - PW_CACHE_EXPIRE=0 not possible? (Proxy)
* Add WARNING log in proxy for settings below 5s.
* Change TEDAPI config default timeout from 300s to 5s and link to pwcacheexpire setting.

## v0.12.1 - Scanner Update

* Large-scale refactor of scan function by @Nexarian in https://github.com/jasonacox/pypowerwall/pull/117
     - Function `scan()` returns a list of the discovered devices for use as a utility function.
     - Ability to silence output for use as a utility.
     - Improve performance of multi-threaded scan by using a Queue.
     - General code flow improvements and encapsulation.
     - Add ability to work with standalone inverters.

```python
from pypowerwall.scan import scan
found_devices = scan(interactive = False)
```


## v0.12.0 - Add Controller Data

* TEDAPI: Add `get_device_controller()` to get device data which includes Powerwall THC_AmbientTemp data. Credit to @ygelfand for discovery and reported in https://github.com/jasonacox/Powerwall-Dashboard/discussions/392#discussioncomment-11360474
* Updated `vitals()` to include Powerwall temperature data. 
* Proxy Updated to t66 to include API response for /tedapi/controller.
* Remove Negative Solar Values [Option] by @jasonacox in https://github.com/jasonacox/pypowerwall/pull/113
* Solar-Only Cloud Access - Fix errors with site references by @Nexarian in https://github.com/jasonacox/pypowerwall/pull/115

## v0.11.1 - PW3 and FleetAPI Bugfix

* TEDAPI: Fix bug with activeAlerts logic causing errors on systems with multiple Powerwall 3's. Identified by @rmotapar in https://github.com/jasonacox/Powerwall-Dashboard/issues/387#issuecomment-2336431741 
* FleetAPI: Fix connect() to handle non-energy products in the getsites response. Identified by @gregrahn in https://github.com/jasonacox/pypowerwall/issues/111

## v0.11.0 - Add PW3 Vitals

* Add polling of Powerwall 3 Devices to pull in PW3 specific string data, capacity, voltages, frequencies, and alerts. 
* This creates mock TEPOD, PVAC and PVS compatible payloads available in vitals().

Proxy URLs updated for PW3:
* http://localhost:8675/vitals 
* http://localhost:8675/help (verify pw3 shows True) 
* http://localhost:8675/tedapi/components
* http://localhost:8675/tedapi/battery  

## v0.10.10 - Add Grid Control

* Add a function and command line options to allow user to get and set grid charging and exporting modes (see https://github.com/jasonacox/pypowerwall/issues/108).
* Supports FleetAPI and Cloud modes only (not Local mode)

#### Command Line Examples

```bash
# Connect to Cloud
python3 -m pypowerwall setup # or fleetapi

# Get Current Settings
python3 -m pypowerwall get

# Turn on Grid charging
python3 -m pypowerwall set -gridcharging on

# Turn off Grid charging
python3 -m pypowerwall  set -gridcharging off

# Set Grid Export to Solar (PV) energy only
python3 -m pypowerwall set -gridexport pv_only

# Set Grid Export to Battery and Solar energy
python3 -m pypowerwall set -gridexport battery_ok

# Disable export of all energy to grid
python3 -m pypowerwall set -gridexport never
```

#### Programming Examples

```python
import pypowerwall

# FleetAPI Mode
PW_HOST=""
PW_EMAIL="my@example.com"
pw = pypowerwall.Powerwall(host=PW_HOST, email=PW_EMAIL, fleetapi=True)

# Get modes
pw.get_grid_charging()
pw.get_grid_export()

# Set modes
pw.set_grid_charging("on") # set grid charging mode (on or off)
pw.set_grid_export("pv_only")   # set grid export mode (battery_ok, pv_only, or never)
```

## v0.10.9 - TEDAPI Voltage & Current

* Add computed voltage and current to `/api/meters/aggregates` from TEDAPI status data.
* Fix error in `num_meters_aggregated` calculation in aggregates.

## v0.10.8 - TEDAPI Firmware Version

* Add TEDAPI `get_firmware_version()` to poll Powerwall for firmware version. Discovered by @geptto in https://github.com/jasonacox/pypowerwall/issues/97. This function has been integrated into pypowerwall existing APIs (e.g. `pw.version()`)
* Add TEDAPI `get_components()` and `get_battery_block()` functions which providing additional Powerwall 3 related device vital information for Powerwall 3 owners. Discovered by @lignumaqua in https://github.com/jasonacox/Powerwall-Dashboard/discussions/392#discussioncomment-9864364. The plan it to integrate this data into the other device vitals payloads (TODO).

## v0.10.7 - Energy History

* FleetAPI - Add `get_history()` and `get_calendar_history()` to return energy, power, soe, and other history data.

```python
import pypowerwall

pw = pypowerwall.Powerwall(host=PW_HOST, email=PW_EMAIL, fleetapi=True)
pw.client.fleet.get_calendar_history(kind="soe")
pw.client.fleet.get_history(kind="power")
```

## v0.10.6 - pyLint Cleanup

* Minor Bug Fixes - TEDAPI get_reserve() fix to address unscaled results.
* pyLint Cleanup of Code

## v0.10.5 - Minor Fixes

* Fix for TEDAPI "full" (e.g. Powerwall 3) mode, including `grid_status` bug resulting in false reports of grid status, `level()` bug where data gap resulted in 0% state of charge and `alerts()` where data gap from tedapi resulted in a `null` alert.
* Add TEDAPI API call locking to limit load caused by concurrent polling.
* Proxy - Add battery full_pack and remaining energy data to `/pod` API call for all cases.

## v0.10.4 - Powerwall 3 Local API Support

* Add local support for Powerwall 3 using TEDAPI. 
* TEDAPI will activate in `hybrid` (using TEDAPI for vitals and existing local APIs for other metrics) or `full` (all data from TEDAPI) mode to provide better Powerwall 3 support.
* The `full` mode will automatically activate when the customer `password` is blank and `gw_pwd` is set.
* Note: The `full` mode will provide less metrics than `hybrid` mode since Powerwall 2/+ systems have additional APIs that are used in `hybrid` mode to fetch additional data

```python
import pypowerwall

# Activate HYBRID mode (for Powerwall / 2 / + systems)
pw = pypowerwall.Powerwall("192.168.91.1", password=PASSWORD, email=EMAIL, gw_pwd=PW_GW_PWD)

# Activate FULL mode (for all systems including Powerwall 3)
pw = pypowerwall.Powerwall("192.168.91.1", gw_pwd=PW_GW_PWD)
```

Related:
* #97 
* https://github.com/jasonacox/Powerwall-Dashboard/issues/387


## v0.10.3 - TEDAPI Connect Update

* Update `setup.py` to include dependencies on `protobuf>=3.20.0`.
* Add TEDAPI `connect()` logic to better validate Gateway endpoint access.
* Add documentation for TEDAPI setup.
* Update CLI to support TEDAPI calls.
* Proxy t60 - Fix edge case where `/csv` API will error due to NoneType inputs.
* Add TEDAPI argument to set custom GW IP address.

```bash
# Connect to TEDAPI and pull data
python3 -m pypowerwall tedapi

# Direct call to TEDAPI class test function (optional password)
python3 -m pypowerwall.tedapi GWPASSWORD
python3 -m pypowerwall.tedapi --debug
python3 -m pypowerwall.tedapi --gw_ip 192.168.91.1 --debug
```

## v0.10.2 - FleetAPI Hotfix

* Fix FleetAPI setup script as raised in https://github.com/jasonacox/pypowerwall/issues/98.
* Update FleetAPI documentation and CLI usage.

## v0.10.1 - TEDAPI Vitals Hotfix

* Fix PVAC lookup error logic in TEDAPI class vitals() function.
* Add alerts and other elements to PVAC TETHC TESYNC vitals.
* Update vitals Neurio block to include correct location and adjust RealPower based on power scale factor.

## v0.10.0 - New Device Vitals

* Add support for `/tedapi` API access on Gateway (requires connectivity to 192.168.91.1 GW and Gateway Password) with access to "config" and "status" data.
* Adds drop-in replacement for depreciated `/vitals` API and payload using the new TEDAPI class. This allows easy access to Powerwall device vitals.
* Proxy update to t58 to support TEDAPI with environmental variable `PW_GW_PWD` for Gateway Password. Also added FleetAPI, Cloud and TEDAPI specific GET calls, `/fleetapi`, `/cloud`, and `/tedapi` respectively.

```python
# How to Activate the TEDAPI Mode
import pypowerwall

gw_pwd = "GW_PASSWORD" # Gateway Passowrd usually on QR code on Gateway

host = "192.168.91.1" # Direct Connect to GW
pw = pypowerwall.Powerwall(host,password,email,timezone,gw_pwd=gw_pwd)
print(pw.vitals())
```

```python
# New TEDAPI Class
import pypowerwall.tedapi

tedapi = pypowerwall.tedapi.TEDAPI("GW_PASSWORD")

config = tedapi.get_config()
status = tedapi.get_status()

meterAggregates = status.get('control', {}).get('meterAggregates', [])
for meter in meterAggregates:
    location = meter.get('location', 'Unknown').title()
    realPowerW = int(meter.get('realPowerW', 0))
    print(f"   - {location}: {realPowerW}W")

```

## v0.9.1 - Bug Fixes and Updates

* Fix bug in time_remaining_hours() and convert print statements in FleetAPI to log messages.
* Fix CLI bug related to `site_id` as raised by @darroni in https://github.com/jasonacox/pypowerwall/issues/93
* Add CLI option for local mode to get status:

```bash
python -m pypowerwall get -host 10.1.2.3 -password 'myPassword'
```

## v0.9.0 - FleetAPI Support

* v0.9.0 - Tesla (official) FleetAPI cloud mode support by @jasonacox in https://github.com/jasonacox/pypowerwall/pull/91 - This adds the FleetAPI class and mapping for pypowerwall.
* FleetAPI setup provided by module CLI: `python -m pypowerwall fleetapi`
* Adds `auto_select` mode for instatiating a Powerwall connection: `local` mode, `fleetapi` mode and `cloud` mode. Provides `pw.mode` class variable as the mode selected.

```python
    import pypowerwall

    # Option 1 - LOCAL MODE - Credentials for your Powerwall - Customer Login
    password="password"
    email="email@example.com"
    host = "10.0.1.123"               # Address of your Powerwall Gateway
    timezone = "America/Los_Angeles"  # Your local timezone

    # Option 2 - FLEETAPI MODE - Requires Setup
    host = password = email = ""
    timezone = "America/Los_Angeles" 

    # Option 3 - CLOUD MODE - Requires Setup
    host = password = ""
    email='email@example.com'
    timezone = "America/Los_Angeles"
 
    # Connect to Powerwall - auto_select mode (local, fleetapi, cloud)
    pw = pypowerwall.Powerwall(host,password,email,timezone,auto_select=True)

    print(f"Connected to Powerwall with mode: {pw.mode}")
```

## v0.8.5 - Solar Only

* Fix bug with setup for certain Solar Only systems where setup process fails. Identified by @hulkster in https://github.com/jasonacox/Powerwall-Dashboard/discussions/475

## v0.8.4 - Set Reserve

* Updated `set_reserve(level)` logic to handle levels from 0 to 100. Identified by @spoonwzd in #85

## v0.8.3 - Error Handling

* Added additional error handling logic to clean up exceptions.
* Proxy: Added command APIs for setting backup reserve and operating mode.

## v0.8.2 - 503 Error Handling

* Added 5 minute cooldown for HTTP 503 Service Unavailable errors from API calls.
* Proxy: Added DISABLED API handling logic.

## v0.8.1 - Set battery reserve, operation mode

* Added `get_mode()`, `set_mode()`,`set_reserve()`,and `set_operation()` function to set battery operation mode and/or reserve level by @emptywee in https://github.com/jasonacox/pypowerwall/pull/78. Likely won't work in the local mode.
* Added basic validation for main class `__init__()` parameters (a.k.a. user input).
* Better handling of 401/403 errors from Powerwall in local mode.
* Handle 50x errors from Powerwall in local mode.
* Added Alerts for Grid Status `alerts()`.
* New command line functions (`set` and `get`):

```
usage: PyPowerwall [-h] {setup,scan,set,get,version} ...

PyPowerwall Module v0.8.1

options:
  -h, --help            show this help message and exit

commands (run <command> -h to see usage information):
  {setup,scan,set,get,version}
    setup               Setup Tesla Login for Cloud Mode access
    scan                Scan local network for Powerwall gateway
    set                 Set Powerwall Mode and Reserve Level
    get                 Get Powerwall Settings and Power Levels
    version             Print version information
```

## v0.8.0 - Refactoring

* Refactored pyPowerwall by @emptywee in https://github.com/jasonacox/pypowerwall/pull/77 including:
  * Moved Local and Cloud based operation code into respective modules, providing better abstraction and making it easier to maintain and extend going forward.
  * Made meaning of the `jsonformat` parameter consistent across all method calls (breaking API change).
  * Removed Python 2.7 support.
  * Cleaned up code and adopted a more pythoinc style.
* Fixed battery_blocks() for non-vitals systems.

## v0.7.12 - Cachefile, Alerts & Strings

* Added logic to pull string data from `/api/solar_powerwall` API if vitals data is not available by @jasonacox in #76.
* Added alerts from `/api/solar_powerwall` when vitals not present by @DerickJohnson in #75. The vitals API is not present in firmware versions > 23.44, this provides a workaround to get alerts.
* Allow customization of the cachefile location and name by @emptywee in #74 via `cachefile` parameter.

```python
# Example
import pypowerwall
pw = pypowerwall.Powerwall(
     host="10.1.2.30",
     password="secret",
     email="me@example.com",
     timezone="America/Los_Angeles",
     pwcacheexpire=5, 
     timeout=5, 
     poolmaxsize=10,
     cloudmode=False, 
     siteid=None, 
     authpath="", 
     authmode="cookie",
     cachefile=".powerwall",
     )
```

## v0.7.11 - Cooldown Mode

* Updated logic to disable vitals API calls for Firmware 23.44.0+
* Added rate limit detection and cooldown mode to allow Powerwall gateway time to recover.

## v0.7.10 - Cache 404 Responses

* Add cache and extended TTL for 404 responses from Powerwall as identified in issue https://github.com/jasonacox/Powerwall-Dashboard/issues/449. This will help reduce load on Powerwall gateway that may be causing rate limiting for some users (Firmware 23.44.0+).

## v0.7.9 - Cloud Grid Status

* Bug fix for correct grid status for Solar-Only systems on `cloud mode` (see https://github.com/jasonacox/Powerwall-Dashboard/issues/437)

## v0.7.8 - Cloud Fixes

* Fix enumeration of energy sites during `cloud mode` setup to handle incomplete sites with Unknown names or types by @dcgibbons in https://github.com/jasonacox/pypowerwall/pull/72 
* Proxy t41 Updates - Bug fixes for Solar-Only systems using `cloud mode` (see https://github.com/jasonacox/Powerwall-Dashboard/issues/437).

## v0.7.7 - Battery Data and Network Scanner

* Proxy t40: Use /api/system_status battery blocks data to augment /pod and /freq macro data APIs by @jasonacox in https://github.com/jasonacox/pypowerwall/pull/67 thanks to @ceeeekay in https://github.com/jasonacox/Powerwall-Dashboard/discussions/402#discussioncomment-8193776
* Network Scanner: Improve network scan speed by scanning multiple hosts simultaneously by @mcbirse in https://github.com/jasonacox/pypowerwall/pull/67. The number of hosts to scan simultaneously can be adjusted using the optional `-hosts=` argument (default = 30, maximum = 100), e.g. `python -m pypowerwall scan -hosts=50`

## v0.7.6 - 404 Bug Fix

* Fix Critical Bug - 404 HTTP Status Code Handling (Issue https://github.com/jasonacox/pypowerwall/issues/65).

## v0.7.5 - Cloud Mode Setup

* Added optional email address argument to Cloud Mode setup (`python -m pypowerwall setup -email=<email>`) by @mcbirse in https://github.com/jasonacox/pypowerwall/pull/64 to streamline Powerwall-Dashboard setup script.
* Updated network scanner output to advise Powerwall 3 is supported in Cloud Mode by @mcbirse in https://github.com/jasonacox/pypowerwall/pull/64

## v0.7.4 - Bearer Token Auth

pyPowerwall Updates
* This release adds the ability to use a Bearer Token for Authentication for the local Powerwall gateway API calls. This is selectable by defining `authmode='token'` in the initialization. The default mode uses the existing `AuthCookie` and `UserRecord` method.

```python
import pypowerwall

pw = pypowerwall.Powerwall(HOST, PASSWORD, EMAIL, TIMEZONE, authmode="token")
```

Proxy
* The above option is extended to the pyPowerwall Proxy via the environmental variable `PW_AUTH_MODE` set to cookie (default) or token.

Powerwall Network Scanner
* Added optional IP address argument to network scanner by @mcbirse in https://github.com/jasonacox/pypowerwall/pull/63. The Scan Function can now accept an additional argument `-ip=` to override the host IP address detection (`python -m pypowerwall scan -ip=192.168.1.100`). This may be useful where the host IP address/network cannot be detected correctly, for instance if pypowerwall is running inside a container.

## v0.7.3 - Cloud Mode Setup

* Setup will now check for `PW_AUTH_PATH` environmental variable to set the path for `.pypowerwall.auth` and `.pypowerwall.site` by @mcbirse in https://github.com/jasonacox/pypowerwall/pull/62
* Proxy t37 - Move signal handler to capture SIGTERM when proxy halts due to config error by @mcbirse in https://github.com/jasonacox/pypowerwall/pull/62. This ensures a containerized proxy will exit without delay when stopping or restarting the container.

## v0.7.2 - Cloud Auth Path

* Add pypowerwall setting to define path to cloud auth cache and site files in the initialization. It will default to current directory.
* Add pypowerwall setting to define energy site id in the initialization. It will default to None.

```python
import pypowerwall

pw = pypowerwall.Powerwall(email="email@example.com",cloudmode=True,siteid=1234567,authpath=".auth")
```

* Proxy will now use `PW_AUTH_PATH` as an environmental variable to set the path for `.pypowerwall.auth` and `.pypowerwall.site`.
* Proxy also has `PW_SITEID` as an environmental variable to set `siteid`.

## v0.7.1 - Tesla Cloud Mode

* Simulate Powerwall Energy Gateway via Tesla Cloud API calls. In `cloudmode` API calls to pypowerwall APIs will result in calls made to the Tesla API to fetch the data.

Cloud Mode Setup - Use pypowerwall to fetch your Tesla Owners API Token

```bash
python3 -m pypowerwall setup

# Token and site information stored in .pypowerwall.auth and .pypowerwall.site
```

Cloud Mode Code Example

```python
import pypowerwall
pw = pypowerwall.Powerwall(email="email@example.com",cloudmode=True)
pw.power()
# Output: {'site': 2977, 'solar': 1820, 'battery': -3860, 'load': 937}
pw.poll('/api/system_status/soe')
# Output: '{"percentage": 26.403205103271222}'
```

* Added new API function to compute estimated backup time remaining on the battery: `get_time_remaining()`

## v0.6.4 - Power Flow Animation

Proxy t29 Updates
* Default page rendered by proxy (http://pypowerwall:8675/) will render Powerflow Animation
* Animation assets (html, css, js, images, fonts, svg) will render from local filesystem instead of pulling from Powerwall TEG portal.
* Start prep for possible API removals from Powerwall TEG portal (see NOAPI settings)

Powerwall Network Scanner
* Adjust scan timeout default to 1,000ms (1s) to help with more consistent scans.

## v0.6.3 - Powerwall 3 Scan

* Added scan detection for new Powerwall 3 systems. API discovery is still underway so pypowerwall currently does not support Powerwall 3s. See https://github.com/jasonacox/Powerwall-Dashboard/issues/387

```
$ python3 -m pypowerwall scan

pyPowerwall Network Scanner [0.6.3]
Scan local network for Tesla Powerwall Gateways

    Your network appears to be: 10.0.1.0/24

    Enter Network or press enter to use 10.0.1.0/24: 

    Running Scan...
      Host: 10.0.1.2 ... OPEN - Not a Powerwall
      Host: 10.0.1.5 ... OPEN - Found Powerwall 3 [Currently Unsupported]
      Host: 10.0.1.8 ... OPEN - Not a Powerwall
      Host: 10.0.1.9 ... OPEN - Found Powerwall 3 [Currently Unsupported]
      Done                           

Discovered 2 Powerwall Gateway
     10.0.1.5 [Powerwall-3] Firmware Currently Unsupported - See https://tinyurl.com/pw3support
     10.0.1.9 [Powerwall-3] Firmware Currently Unsupported - See https://tinyurl.com/pw3support
```

## v0.6.2b - Proxy Grafana Support

* Proxy t28: Add a `grafana-dark` style for `PW_STYLE` settings to accommodate placing as iframe in newer Grafana versions (e.g. v9.4.14). See https://github.com/jasonacox/Powerwall-Dashboard/discussions/371.

## v0.6.2a - Proxy Graceful Exit

* Add alert PVS_a036_PvArcLockout by @JordanBelford in https://github.com/jasonacox/pypowerwall/pull/33
* Create `tessolarcharge.py` by @venturanc in https://github.com/jasonacox/pypowerwall/pull/36 &  https://github.com/jasonacox/pypowerwall/pull/37 & https://github.com/jasonacox/pypowerwall/pull/38
* Fix typos and spelling errors by @mcbirse in https://github.com/jasonacox/pypowerwall/pull/40
* Add alert definitions per #42 by @jasonacox in https://github.com/jasonacox/pypowerwall/pull/43
* Added two PVAC Alerts by @niabassey in https://github.com/jasonacox/pypowerwall/pull/46
* Added Firmware 23.28.1 to README.md by @niabassey in https://github.com/jasonacox/pypowerwall/pull/48
* Add proxy gracefully exit with SIGTERM by @rcasta74 in https://github.com/jasonacox/pypowerwall/pull/49

## v0.6.2 - Proxy Cache-Control

* PyPI 0.6.2
* Update docs for alerts by @DerickJohnson in https://github.com/jasonacox/pypowerwall/pull/29 and  https://github.com/jasonacox/pypowerwall/pull/30
* Fix Cache-Control no-cache header and allow for setting max-age, fixes #31 by @dkerr64 in https://github.com/jasonacox/pypowerwall/pull/32

## v0.6.1 - Add Grid Conditions

* PyPI 0.6.1
* Added new `SystemMicroGridFaulted` and `SystemWaitForUser` grid conditions to `grid_status()` function. Both are mapped to "DOWN" conditions. Discovery by @mcbrise in https://github.com/jasonacox/Powerwall-Dashboard/issues/158#issuecomment-1441648085.
* Revised error handling of SITE_DATA request due to issues noted in #12 when multiple sites are linked to the Tesla account by @mcbirse in https://github.com/jasonacox/pypowerwall/pull/25
* Proxy t24: Added new `/alerts/pw` endpoint with dictionary/object response format by @DerickJohnson in https://github.com/jasonacox/pypowerwall/pull/26

## v0.6.0 - Add Persistent HTTP Connections

* PyPI 0.6.0
* Added HTTP persistent connections for API requests to Powerwall Gateway by @mcbirse in https://github.com/jasonacox/pypowerwall/pull/21
* Requests to Gateway will now re-use persistent http connections which reduces load and increases response time.
* Uses default connection `poolmaxsize=10` to align with Session object defaults. Note: pool use applies to multi-threaded use of pyPowerwall only, e.g. as with the pyPowerwall Proxy Server.
* Added env `PW_POOL_MAXSIZE` to proxy server to allow this to be controlled (persistent connections disabled if set to zero).
* Added env `PW_TIMEOUT` to proxy server to allow timeout on requests to be adjusted.

## v0.5.1 - Fix grid_status() Off-Grid Map

* PyPI 0.5.1
* Add FreeBSD-specific installation instructions by @zi0r in https://github.com/jasonacox/pypowerwall/pull/18
* Add `grid_status()` responses for syncing to off-grid by @mcbirse in https://github.com/jasonacox/pypowerwall/pull/19

## v0.5.0 - Exception Handling for Powerwall Connection

* PyPI 0.5.0
* Added additional exception handling to help identify connection and login errors.
* Added `is_connected()` function to test for a successful connection to the Powerwall.
* Added firmware version to command line network scan (`python -m pypowerwall scan`)

[Proxy Server](https://github.com/jasonacox/pypowerwall/tree/main/proxy#pypowerwall-proxy-server) Updates (Build t16) - See [here](https://github.com/jasonacox/pypowerwall/blob/main/proxy/HELP.md#release-notes) for more Proxy Release notes.

* Add support for backup switch by @nhasan in https://github.com/jasonacox/pypowerwall/pull/12
* Add passthrough to Powerwall web interface and customize for iFrame displays by @danisla in https://github.com/jasonacox/pypowerwall/pull/14
* Remove scrollbars from web view by @danisla in https://github.com/jasonacox/pypowerwall/pull/15
* Add support for specifying a bind address by @zi0r in https://github.com/jasonacox/pypowerwall/pull/16
* Add shebang for direct execution by @zi0r in https://github.com/jasonacox/pypowerwall/pull/17

## v0.4.0 - Cache Bypass Option and New Functions

* PyPI 0.4.0
* Added parameter to `poll()` to force call (ignore cache)
* Added `alerts()` function to return an array of device alerts.
* Added `get_reserve()` function to return battery reserve setting.
* Added `grid_status()` function to return state of grid.
* Added `system_status()` function to return system status.
* Added `battery_blocks()` function to return battery specific information.
* Expanded class to include settings for cache expiration (`pwcacheexpire`) and connection `timeout`.

```python
# Force Poll
pw.poll('/api/system_status/soe',force=True)
'{"percentage":100}'

# Powerwall Alerts
pw.alerts()
['PodCommissionTime', 'GridCodesWrite', 'GridCodesWrite', 'FWUpdateSucceeded', 'THC_w155_Backup_Genealogy_Updated', 'PINV_a067_overvoltageNeutralChassis', 'THC_w155_Backup_Genealogy_Updated', 'PINV_a067_overvoltageNeutralChassis', 'PVS_a018_MciStringB', 'SYNC_a001_SW_App_Boot']

# Battery Reserve Setting
pw.get_reserve()
20.0

# State of Grid
pw.grid_status()
'UP'
```

## v0.3.0 - Device Vitals Alerts and Attributes

* PyPI 0.3.0
* Added alerts and additional attributes from `vitals()` output.
* Note: API change to `vitals()` output for dependant systems.

## v0.2.0 - Tesla Protocol Buffer Scheme Update

* PyPI 0.2.0
* Breaking change to Protobuf schema (PR #2) including:
* Files `tesla.proto` and `tesla_pb2.py`
* Impacted output from function `vitals()` and [examples/vitals.py](examples/vitals.py).

## v0.1.4 - Battery Level Percentage Scaling

* PyPI 0.1.4
* Changed "Network Scan" default timeout to 400ms for better detection.
* Added Tesla App style "Battery Level Percentage" Conversion option to `level()` to convert the level reading to the 95% scale used by the App. This converts the battery level percentage to be consistent with the Tesla App:

```python
>>> pw.level(scale=True)
39.971429212508326
>>> pw.level()
42.972857751882906
```

## v0.1.3 - Powerwall Temps

* PyPI 0.1.3
* Added `temp()` function to pull Powerwall temperatures.

```python
pw.temps(jsonformat=True)
```

```json
{
    "TETHC--2012170-25-E--TGxxxxxxxxxxxx": 17.5,
    "TETHC--3012170-05-B--TGxxxxxxxxxxxx": 17.700000000000003
}
```

## v0.1.2 - Error Handling and Proxy Stats

* PyPI 0.1.2
* Added better Error handling for calls to Powerwall with debug info for timeout and connection errors.
* Added timestamp stats to pypowerwall proxy server.py (via URI /stats and /stats/clear)

pyPowerwall Debug
```
DEBUG:pypowerwall [0.1.2]

DEBUG:loaded auth from cache file .powerwall
DEBUG:Starting new HTTPS connection (1): 10.0.1.2:443
DEBUG:ERROR Timeout waiting for Powerwall API https://10.0.1.2/api/devices/vitals
```

Proxy Stats
```json
{"pypowerwall": "0.1.2", "gets": 2, "errors": 3, "uri": {"/stats": 1, "/soe": 1}, "ts": 1641148636, "start": 1641148618, "clear": 1641148618}
```

## v0.1.1 - New System Info Functions

* PyPI 0.1.1
* Added stats to pypowerwall proxy server.py (via URI /stats and /stats/clear)
* Added Information Functions: `site_name()`, `version()`, `din()`, `uptime()`, and `status()`.

```python
     # Display System Info
     print("Site Name: %s - Firmware: %s - DIN: %s" % (pw.site_name(), pw.version(), pw.din()))
     print("System Uptime: %s\n" % pw.uptime())
```

## v0.1.0 - Vitals Data

* PyPI 0.1.0
* Added *protobuf* handling to support decoding the Powerwall Device Vitals data (requires protobuf package)
* Added function `vitals()` to pull Powerwall Device Vitals
* Added function `strings()` to pull data on solar panel strings (Voltage, Current, Power and State)

```python
     vitals = pw.vitals(jsonformat=False)
     strings = pw.strings(jsonformat=False, verbose=False)
```

## v0.0.3 - Binary Poll Function, Proxy Server and Simulator

* PyPI 0.0.3
* Added Proxy Server - Useful for metrics gathering tools like telegraf (see [proxy](proxy/)]).
* Added Powerwall Simulator - Mimics Powerwall Gateway responses for testing (see [pwsimulator](pwsimulator/)])
* Added raw binary poll capability to be able to pull *protobuf* formatted payloads like '/api/devices/vitals'.

```python
     payload = pw.poll('/api/devices/vitals')
```

## v0.0.2 - Scan Function

* PyPI 0.0.2
* pyPowerwall now has a network scan function to find the IP address of Powerwalls
```bash
# Scan Network for Powerwalls
python -m pypowerwall scan
```
Output Example:
```
pyPowerwall Network Scanner [0.0.2]
Scan local network for Tesla Powerwall Gateways

    Your network appears to be: 10.0.3.0/24

    Enter Network or press enter to use 10.0.3.0/24: 

    Running Scan...
      Host: 10.0.3.22 ... OPEN - Not a Powerwall
      Host: 10.0.3.45 ... OPEN - Found Powerwall 1234567-00-E--TG123456789ABC
      Done                           

Discovered 1 Powerwall Gateway
     10.0.1.45 [1234567-00-E--TG123456789ABC]
```

## v0.0.1 - Initial Release

* PyPI 0.0.1
* Initial Beta Release 0.0.1<|MERGE_RESOLUTION|>--- conflicted
+++ resolved
@@ -1,16 +1,14 @@
 # RELEASE NOTES
 
-<<<<<<< HEAD
 ## v0.12.5 - Normalize Alerts
 
 * Fix an issue in TEDAPI where the grid status is not accurately reported in certain edge cases. Now, only the "SystemConnectedToGrid" alert will appear if it is present in alerts API. This update also eliminates the risk of duplicate and redundant ("SystemGridConnected") alerts and normalizes this specific alert. PR https://github.com/jasonacox/pypowerwall/pull/139 by @Nexarian
-=======
+
 ## v0.12.4 - Neurio Vitals
 
 * Update proxy for /csv/v2 API support by @jasonacox in https://github.com/jasonacox/pypowerwall/pull/134
 * Fix CTS data retrieval in TEDAPI vitals processor #136 by @jasonacox in https://github.com/jasonacox/pypowerwall/pull/137
 * Fix bug in TEDAPI vitals processor that was not pulling in all Neurio CTS data. Issue reported in https://github.com/jasonacox/Powerwall-Dashboard/discussions/578#discussioncomment-12034018 and tracked in https://github.com/jasonacox/pypowerwall/issues/136.
->>>>>>> 6c65902f
 
 ## v0.12.3 - Custom GW IP
 
