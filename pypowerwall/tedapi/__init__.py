# pyPowerWall - Tesla TEDAPI Class
# -*- coding: utf-8 -*-
"""
 Tesla TEADAPI Class

 This module allows you to access the Tesla Powerwall Gateway
 TEDAPI on 192.168.91.1 as used by the Tesla One app.

 Class:
    TEDAPI(gw_pwd: str, debug: bool = False, pwcacheexpire: int = 5, timeout: int = 5,
              pwconfigexpire: int = 5, host: str = GW_IP) - Initialize TEDAPI

 Parameters:
    gw_pwd - Powerwall Gateway Password
    debug - Enable Debug Output
    pwcacheexpire - Cache Expiration in seconds
    timeout - API Timeout in seconds
    pwconfigexpire - Configuration Cache Expiration in seconds
    host - Powerwall Gateway IP Address (default: 192.168.91.1)

 Functions:
    get_din() - Get the DIN from the Powerwall Gateway
    get_config() - Get the Powerwall Gateway Configuration
    get_status() - Get the Powerwall Gateway Status
    connect() - Connect to the Powerwall Gateway
    backup_time_remaining() - Get the time remaining in hours
    battery_level() - Get the battery level as a percentage
    vitals() - Use tedapi data to create a vitals dictionary
    get_firmware_version() - Get the Powerwall Firmware Version
    get_battery_blocks() - Get list of Powerwall Battery Blocks
    get_components() - Get the Powerwall 3 Device Information
    get_battery_block(din) - Get the Powerwall 3 Battery Block Information
    get_pw3_vitals() - Get the Powerwall 3 Vitals Information
    get_device_controller() - Get the Powerwall Device Controller Status
    get_fan_speed() - Get the fan speeds in RPM

 Note:
    This module requires access to the Powerwall Gateway. You can add a route to
    using the command: sudo route add -host 192.168.91.1 <Powerwall_IP>
    The Powerwall Gateway password is required to access the TEDAPI.

 Author: Jason A. Cox
 Date: 1 Jun 2024
 For more information see https://github.com/jasonacox/pypowerwall
"""

import json
import logging
import math
import sys
import threading
import time
from functools import wraps
from http import HTTPStatus
<<<<<<< HEAD
from typing import Dict, Final, List
=======
from typing import Dict, List, Optional, Union, Tuple
>>>>>>> beb58833

import requests
import urllib3
from requests.adapters import HTTPAdapter
from urllib3.exceptions import InsecureRequestWarning

from pypowerwall import __version__
from pypowerwall.api_lock import acquire_lock_with_backoff

from . import tedapi_pb2

urllib3.disable_warnings(InsecureRequestWarning)

# TEDAPI Fixed Gateway IP Address
GW_IP = "192.168.91.1"

# Rate Limit Codes
BUSY_CODES: Final[List[HTTPStatus]] = [HTTPStatus.TOO_MANY_REQUESTS, HTTPStatus.SERVICE_UNAVAILABLE]
RETRY_FORCE_CODES: Final[List[int]] = [int(i) for i in [
    HTTPStatus.BAD_GATEWAY,
    HTTPStatus.GATEWAY_TIMEOUT,
    HTTPStatus.INTERNAL_SERVER_ERROR,
    HTTPStatus.SERVICE_UNAVAILABLE,
    HTTPStatus.TOO_MANY_REQUESTS
]]

# Setup Logging
log = logging.getLogger(__name__)
log.debug('%s version %s', __name__, __version__)
log.debug('Python %s on %s', sys.version, sys.platform)

# Utility Functions
def lookup(data, keylist):
    """
    Lookup a value in a nested dictionary or return None if not found.
    data - nested dictionary
    keylist - list of keys to traverse
    """
    for key in keylist:
        if isinstance(data, dict):
            data = data.get(key)
        else:
            return None
    return data

def uses_api_lock(func):
    # If the attribute doesn't exist or isn't a valid threading.Lock, overwrite it.
    if not hasattr(func, 'api_lock') or not isinstance(func.api_lock, type(threading.Lock)):
        func.api_lock = threading.Lock()
    @wraps(func)
    def wrapper(*args, **kwargs):
        # Inject the function object itself into kwargs.
        kwargs['self_function'] = func
        return func(*args, **kwargs)
    return wrapper

# TEDAPI Class
class TEDAPI:
    def __init__(self, gw_pwd: str, debug: bool = False, pwcacheexpire: int = 5, timeout: int = 5, 
                 pwconfigexpire: int = 5, host: str = GW_IP, poolmaxsize: int = 10,) -> None:
        self.debug = debug
        self.pwcachetime = {}  # holds the cached data timestamps for api
        self.pwcacheexpire = pwcacheexpire  # seconds to expire status cache
        self.pwconfigexpire = pwconfigexpire  # seconds to expire config cache
        self.poolmaxsize = poolmaxsize # maximum size of the connection
        self.pwcache = {}  # holds the cached data for api
        self.timeout = timeout
        self.pwcooldown = 0
        self.gw_ip = host
        self.din = None
        self.pw3 = False # Powerwall 3 Gateway only supports TEDAPI
        if not gw_pwd:
            raise ValueError("Missing gw_pwd")
        if self.debug:
            self.set_debug(True)
        self.gw_pwd = gw_pwd
        # Connect to Powerwall Gateway
        if not self.connect():
            log.error("Failed to connect to Powerwall Gateway")

    # TEDAPI Functions
    def set_debug(self, toggle=True, color=True):
        """Enable verbose logging"""
        if toggle:
            if color:
                logging.basicConfig(format='\x1b[31;1m%(levelname)s:%(message)s\x1b[0m', level=logging.DEBUG)
            else:
                logging.basicConfig(format='%(levelname)s:%(message)s', level=logging.DEBUG)
            log.setLevel(logging.DEBUG)
            log.debug("%s [%s]\n" % (__name__, __version__))
        else:
            log.setLevel(logging.NOTSET)

    def get_din(self, force=False):
        """
        Get the DIN from the Powerwall Gateway
        """
        # Check Cache
        if not force and "din" in self.pwcachetime:
            if time.time() - self.pwcachetime["din"] < self.pwcacheexpire:
                log.debug("Using Cached DIN")
                return self.pwcache["din"]
        if not force and self.pwcooldown > time.perf_counter():
            # Rate limited - return None
            log.debug('Rate limit cooldown period - Pausing API calls')
            return None
        # Fetch DIN from Powerwall
        log.debug("Fetching DIN from Powerwall...")
        url = f'https://{self.gw_ip}/tedapi/din'
        r = self.session.get(url, timeout=self.timeout)
        if r.status_code in BUSY_CODES:
            # Rate limited - Switch to cooldown mode for 5 minutes
            self.pwcooldown = time.perf_counter() + 300
            log.error('Possible Rate limited by Powerwall at - Activating 5 minute cooldown')
            return None
        if r.status_code == HTTPStatus.FORBIDDEN:
            log.error("Access Denied: Check your Gateway Password")
            return None
        if r.status_code != HTTPStatus.OK:
            log.error(f"Error fetching DIN: {r.status_code}")
            return None
        din = r.text
        log.debug(f"Connected: Powerwall Gateway DIN: {din}")
        self.pwcachetime["din"] = time.time()
        self.pwcache["din"] = din
        return din


    @uses_api_lock
    def get_config(self, self_function, force=False):
        """
        Get the Powerwall Gateway Configuration

        Payload:
        {
            "auto_meter_update": true,
            "battery_blocks": [],
            "bridge_inverter": {},
            "client_protocols": {},
            "credentials": [],
            "customer": {},
            "default_real_mode": "self_consumption",
            "dio": {},
            "enable_inverter_meter_readings": true,
            "freq_shift_load_shed": {},
            "freq_support_parameters": {},
            "industrial_networks": {},
            "installer": {},
            "island_config": {},
            "island_contactor_controller": {},
            "logging": {},
            "meters": [],
            "site_info": {},
            "solar": {},
            "solars": [],
            "strategy": {},
            "test_timers": {},
            "vin": "1232100-00-E--TG11234567890"
        }
        """
        # Check for lock and wait if api request already sent
        data = None
        with acquire_lock_with_backoff(self_function, self.timeout):
            # Check Cache
            if not force and "config" in self.pwcachetime:
                if time.time() - self.pwcachetime["config"] < self.pwconfigexpire:
                    log.debug("Using Cached Payload")
                    return self.pwcache["config"]
            if not force and self.pwcooldown > time.perf_counter():
                # Rate limited - return None
                log.debug('Rate limit cooldown period - Pausing API calls')
                return None
            # Check Connection
            if not self.din:
                if not self.connect():
                    log.error("Not Connected - Unable to get configuration")
                    return None
            # Fetch Configuration from Powerwall
            log.debug("Get Configuration from Powerwall")
            # Build Protobuf to fetch config
            pb = tedapi_pb2.Message()
            pb.message.deliveryChannel = 1
            pb.message.sender.local = 1
            pb.message.recipient.din = self.din  # DIN of Powerwall
            pb.message.config.send.num = 1
            pb.message.config.send.file = "config.json"
            pb.tail.value = 1
            url = f'https://{self.gw_ip}/tedapi/v1'
            try:
                r = self.session.post(url, data=pb.SerializeToString(), timeout=self.timeout)
                log.debug(f"Response Code: {r.status_code}")
                if r.status_code in BUSY_CODES:
                    # Rate limited - Switch to cooldown mode for 5 minutes
                    self.pwcooldown = time.perf_counter() + 300
                    log.error('Possible Rate limited by Powerwall at - Activating 5 minute cooldown')
                    return None
                if r.status_code != HTTPStatus.OK:
                    log.error(f"Error fetching config: {r.status_code}")
                    return None
                # Decode response
                tedapi = tedapi_pb2.Message()
                tedapi.ParseFromString(r.content)
                payload = tedapi.message.config.recv.file.text
                try:
                    data = json.loads(payload)
                except json.JSONDecodeError as e:
                    log.error(f"Error Decoding JSON: {e}")
                    data = {}
                log.debug(f"Configuration: {data}")
                self.pwcachetime["config"] = time.time()
                self.pwcache["config"] = data
            except Exception as e:
                log.error(f"Error fetching config: {e}")
                data = None
        return data


    @uses_api_lock
    def get_status(self, self_function=None, force=False):
        """
        Get the Powerwall Gateway Status

        Payload:
        {
            "control": {
                "alerts": {},
                "batteryBlocks": [],
                "islanding": {},
                "meterAggregates": [],
                "pvInverters": [],
                "siteShutdown": {},
                "systemStatus": {}
                },
            "esCan": {
                "bus": {
                    "ISLANDER": {},
                    "MSA": {},
                    "PINV": [],
                    "POD": [],
                    "PVAC": [],
                    "PVS": [],
                    "SYNC": {},
                    "THC": []
                    },
                "enumeration": null,
                "firmwareUpdate": {},
                "inverterSelfTests": null,
                "phaseDetection": null
                },
            "neurio": {
                "isDetectingWiredMeters": false,
                "pairings": [],
                "readings": []
                },
            "pw3Can": {},
            "system": {}
        }
        """
        # Check for lock and wait if api request already sent
        data = None
        with acquire_lock_with_backoff(self_function, self.timeout):
            # Check Cache
            if not force and "status" in self.pwcachetime:
                if time.time() - self.pwcachetime["status"] < self.pwcacheexpire:
                    log.debug("Using Cached Payload")
                    return self.pwcache["status"]
            if not force and self.pwcooldown > time.perf_counter():
                # Rate limited - return None
                log.debug('Rate limit cooldown period - Pausing API calls')
                return None
            # Check Connection
            if not self.din:
                if not self.connect():
                    log.error("Not Connected - Unable to get status")
                    return None
            # Fetch Current Status from Powerwall
            log.debug("Get Status from Powerwall")
            # Build Protobuf to fetch status
            pb = tedapi_pb2.Message()
            pb.message.deliveryChannel = 1
            pb.message.sender.local = 1
            pb.message.recipient.din = self.din  # DIN of Powerwall
            pb.message.payload.send.num = 2
            pb.message.payload.send.payload.value = 1
            pb.message.payload.send.payload.text = " query DeviceControllerQuery {\n  control {\n    systemStatus {\n        nominalFullPackEnergyWh\n        nominalEnergyRemainingWh\n    }\n    islanding {\n        customerIslandMode\n        contactorClosed\n        microGridOK\n        gridOK\n    }\n    meterAggregates {\n      location\n      realPowerW\n    }\n    alerts {\n      active\n    },\n    siteShutdown {\n      isShutDown\n      reasons\n    }\n    batteryBlocks {\n      din\n      disableReasons\n    }\n    pvInverters {\n      din\n      disableReasons\n    }\n  }\n  system {\n    time\n    sitemanagerStatus {\n      isRunning\n    }\n    updateUrgencyCheck  {\n      urgency\n      version {\n        version\n        gitHash\n      }\n      timestamp\n    }\n  }\n  neurio {\n    isDetectingWiredMeters\n    readings {\n      serial\n      dataRead {\n        voltageV\n        realPowerW\n        reactivePowerVAR\n        currentA\n      }\n      timestamp\n    }\n    pairings {\n      serial\n      shortId\n      status\n      errors\n      macAddress\n      isWired\n      modbusPort\n      modbusId\n      lastUpdateTimestamp\n    }\n  }\n  pw3Can {\n    firmwareUpdate {\n      isUpdating\n      progress {\n         updating\n         numSteps\n         currentStep\n         currentStepProgress\n         progress\n      }\n    }\n  }\n  esCan {\n    bus {\n      PVAC {\n        packagePartNumber\n        packageSerialNumber\n        subPackagePartNumber\n        subPackageSerialNumber\n        PVAC_Status {\n          isMIA\n          PVAC_Pout\n          PVAC_State\n          PVAC_Vout\n          PVAC_Fout\n        }\n        PVAC_InfoMsg {\n          PVAC_appGitHash\n        }\n        PVAC_Logging {\n          isMIA\n          PVAC_PVCurrent_A\n          PVAC_PVCurrent_B\n          PVAC_PVCurrent_C\n          PVAC_PVCurrent_D\n          PVAC_PVMeasuredVoltage_A\n          PVAC_PVMeasuredVoltage_B\n          PVAC_PVMeasuredVoltage_C\n          PVAC_PVMeasuredVoltage_D\n          PVAC_VL1Ground\n          PVAC_VL2Ground\n        }\n        alerts {\n          isComplete\n          isMIA\n          active\n        }\n      }\n      PINV {\n        PINV_Status {\n          isMIA\n          PINV_Fout\n          PINV_Pout\n          PINV_Vout\n          PINV_State\n          PINV_GridState\n        }\n        PINV_AcMeasurements {\n          isMIA\n          PINV_VSplit1\n          PINV_VSplit2\n        }\n        PINV_PowerCapability {\n          isComplete\n          isMIA\n          PINV_Pnom\n        }\n        alerts {\n          isComplete\n          isMIA\n          active\n        }\n      }\n      PVS {\n        PVS_Status {\n          isMIA\n          PVS_State\n          PVS_vLL\n          PVS_StringA_Connected\n          PVS_StringB_Connected\n          PVS_StringC_Connected\n          PVS_StringD_Connected\n          PVS_SelfTestState\n        }\n        alerts {\n          isComplete\n          isMIA\n          active\n        }\n      }\n      THC {\n        packagePartNumber\n        packageSerialNumber\n        THC_InfoMsg {\n          isComplete\n          isMIA\n          THC_appGitHash\n        }\n        THC_Logging {\n          THC_LOG_PW_2_0_EnableLineState\n        }\n      }\n      POD {\n        POD_EnergyStatus {\n          isMIA\n          POD_nom_energy_remaining\n          POD_nom_full_pack_energy\n        }\n        POD_InfoMsg {\n            POD_appGitHash\n        }\n      }\n      MSA {\n        packagePartNumber\n        packageSerialNumber\n        MSA_InfoMsg {\n          isMIA\n          MSA_appGitHash\n          MSA_assemblyId\n        }\n        METER_Z_AcMeasurements {\n          isMIA\n          lastRxTime\n          METER_Z_CTA_InstRealPower\n          METER_Z_CTA_InstReactivePower\n          METER_Z_CTA_I\n          METER_Z_VL1G\n          METER_Z_CTB_InstRealPower\n          METER_Z_CTB_InstReactivePower\n          METER_Z_CTB_I\n          METER_Z_VL2G\n        }\n        MSA_Status {\n          lastRxTime\n        }\n      }\n      SYNC {\n        packagePartNumber\n        packageSerialNumber\n        SYNC_InfoMsg {\n          isMIA\n          SYNC_appGitHash\n        }\n        METER_X_AcMeasurements {\n          isMIA\n          isComplete\n          lastRxTime\n          METER_X_CTA_InstRealPower\n          METER_X_CTA_InstReactivePower\n          METER_X_CTA_I\n          METER_X_VL1N\n          METER_X_CTB_InstRealPower\n          METER_X_CTB_InstReactivePower\n          METER_X_CTB_I\n          METER_X_VL2N\n          METER_X_CTC_InstRealPower\n          METER_X_CTC_InstReactivePower\n          METER_X_CTC_I\n          METER_X_VL3N\n        }\n        METER_Y_AcMeasurements {\n          isMIA\n          isComplete\n          lastRxTime\n          METER_Y_CTA_InstRealPower\n          METER_Y_CTA_InstReactivePower\n          METER_Y_CTA_I\n          METER_Y_VL1N\n          METER_Y_CTB_InstRealPower\n          METER_Y_CTB_InstReactivePower\n          METER_Y_CTB_I\n          METER_Y_VL2N\n          METER_Y_CTC_InstRealPower\n          METER_Y_CTC_InstReactivePower\n          METER_Y_CTC_I\n          METER_Y_VL3N\n        }\n        SYNC_Status {\n          lastRxTime\n        }\n      }\n      ISLANDER {\n        ISLAND_GridConnection {\n          ISLAND_GridConnected\n          isComplete\n        }\n        ISLAND_AcMeasurements {\n          ISLAND_VL1N_Main\n          ISLAND_FreqL1_Main\n          ISLAND_VL2N_Main\n          ISLAND_FreqL2_Main\n          ISLAND_VL3N_Main\n          ISLAND_FreqL3_Main\n          ISLAND_VL1N_Load\n          ISLAND_FreqL1_Load\n          ISLAND_VL2N_Load\n          ISLAND_FreqL2_Load\n          ISLAND_VL3N_Load\n          ISLAND_FreqL3_Load\n          ISLAND_GridState\n          lastRxTime\n          isComplete\n          isMIA\n        }\n      }\n    }\n    enumeration {\n      inProgress\n      numACPW\n      numPVI\n    }\n    firmwareUpdate {\n      isUpdating\n      powerwalls {\n        updating\n        numSteps\n        currentStep\n        currentStepProgress\n        progress\n      }\n      msa {\n        updating\n        numSteps\n        currentStep\n        currentStepProgress\n        progress\n      }\n      sync {\n        updating\n        numSteps\n        currentStep\n        currentStepProgress\n        progress\n      }\n      pvInverters {\n        updating\n        numSteps\n        currentStep\n        currentStepProgress\n        progress\n      }\n    }\n    phaseDetection {\n      inProgress\n      lastUpdateTimestamp\n      powerwalls {\n        din\n        progress\n        phase\n      }\n    }\n    inverterSelfTests {\n      isRunning\n      isCanceled\n      pinvSelfTestsResults {\n        din\n        overall {\n          status\n          test\n          summary\n          setMagnitude\n          setTime\n          tripMagnitude\n          tripTime\n          accuracyMagnitude\n          accuracyTime\n          currentMagnitude\n          timestamp\n          lastError\n        }\n        testResults {\n          status\n          test\n          summary\n          setMagnitude\n          setTime\n          tripMagnitude\n          tripTime\n          accuracyMagnitude\n          accuracyTime\n          currentMagnitude\n          timestamp\n          lastError\n        }\n      }\n    }\n  }\n}\n"
            pb.message.payload.send.code = b'0\201\206\002A\024\261\227\245\177\255\265\272\321r\032\250\275j\305\030\2300\266\022B\242\264pO\262\024vd\267\316\032\f\376\322V\001\f\177*\366\345\333g_/`\v\026\225_qc\023$\323\216y\276~\335A1\022x\002Ap\a_\264\037]\304>\362\356\005\245V\301\177*\b\307\016\246]\037\202\242\353I~\332\317\021\336\006\033q\317\311\264\315\374\036\365s\272\225\215#o!\315z\353\345z\226\365\341\f\265\256r\373\313/\027\037'
            pb.message.payload.send.b.value = "{}"
            pb.tail.value = 1
            url = f'https://{self.gw_ip}/tedapi/v1'
            try:
                r = self.session.post(url, data=pb.SerializeToString(), timeout=self.timeout)
                log.debug(f"Response Code: {r.status_code}")
                if r.status_code in BUSY_CODES:
                    # Rate limited - Switch to cooldown mode for 5 minutes
                    self.pwcooldown = time.perf_counter() + 300
                    log.error('Possible Rate limited by Powerwall at - Activating 5 minute cooldown')
                    return None
                if r.status_code != HTTPStatus.OK:
                    log.error(f"Error fetching status: {r.status_code}")
                    return None
                # Decode response
                tedapi = tedapi_pb2.Message()
                tedapi.ParseFromString(r.content)
                payload = tedapi.message.payload.recv.text
                try:
                    data = json.loads(payload)
                except json.JSONDecodeError as e:
                    log.error(f"Error Decoding JSON: {e}")
                    data = {}
                log.debug(f"Status: {data}")
                self.pwcachetime["status"] = time.time()
                self.pwcache["status"] = data
            except Exception as e:
                log.error(f"Error fetching status: {e}")
                data = None
        return data


    @uses_api_lock
    def get_device_controller(self, self_function, force=False):
        """
        Get the Powerwall Device Controller Status

        Similar to get_status but with additional data:
        {
            "components": {}, // Additional data
            "control": {},
            "esCan": {},
            "ieee20305": {}, // Additional data
            "neurio": {},
            "pw3Can": {},
            "system": {},
            "teslaRemoteMeter": {} // Additional data
        }

        TODO: Refactor to combine tedapi queries
        """
        # Check for lock and wait if api request already sent
        data = None
        with acquire_lock_with_backoff(self_function, self.timeout):
            # Check Cache
            if not force and "controller" in self.pwcachetime:
                if time.time() - self.pwcachetime["controller"] < self.pwcacheexpire:
                    log.debug("Using Cached Payload")
                    return self.pwcache["controller"]
            if not force and self.pwcooldown > time.perf_counter():
                # Rate limited - return None
                log.debug('Rate limit cooldown period - Pausing API calls')
                return None
            # Check Connection
            if not self.din:
                if not self.connect():
                    log.error("Not Connected - Unable to get controller data")
                    return None
            # Fetch Current Status from Powerwall
            log.debug("Get controller data from Powerwall")
            # Build Protobuf to fetch controller data
            pb = tedapi_pb2.Message()
            pb.message.deliveryChannel = 1
            pb.message.sender.local = 1
            pb.message.recipient.din = self.din  # DIN of Powerwall
            pb.message.payload.send.num = 2
            pb.message.payload.send.payload.value = 1
            pb.message.payload.send.payload.text = 'query DeviceControllerQuery($msaComp:ComponentFilter$msaSignals:[String!]){control{systemStatus{nominalFullPackEnergyWh nominalEnergyRemainingWh}islanding{customerIslandMode contactorClosed microGridOK gridOK disableReasons}meterAggregates{location realPowerW}alerts{active}siteShutdown{isShutDown reasons}batteryBlocks{din disableReasons}pvInverters{din disableReasons}}system{time supportMode{remoteService{isEnabled expiryTime sessionId}}sitemanagerStatus{isRunning}updateUrgencyCheck{urgency version{version gitHash}timestamp}}neurio{isDetectingWiredMeters readings{firmwareVersion serial dataRead{voltageV realPowerW reactivePowerVAR currentA}timestamp}pairings{serial shortId status errors macAddress hostname isWired modbusPort modbusId lastUpdateTimestamp}}teslaRemoteMeter{meters{din reading{timestamp firmwareVersion ctReadings{voltageV realPowerW reactivePowerVAR energyExportedWs energyImportedWs currentA}}firmwareUpdate{updating numSteps currentStep currentStepProgress progress}}detectedWired{din serialPort}}pw3Can{firmwareUpdate{isUpdating progress{updating numSteps currentStep currentStepProgress progress}}enumeration{inProgress}}esCan{bus{PVAC{packagePartNumber packageSerialNumber subPackagePartNumber subPackageSerialNumber PVAC_Status{isMIA PVAC_Pout PVAC_State PVAC_Vout PVAC_Fout}PVAC_InfoMsg{PVAC_appGitHash}PVAC_Logging{isMIA PVAC_PVCurrent_A PVAC_PVCurrent_B PVAC_PVCurrent_C PVAC_PVCurrent_D PVAC_PVMeasuredVoltage_A PVAC_PVMeasuredVoltage_B PVAC_PVMeasuredVoltage_C PVAC_PVMeasuredVoltage_D PVAC_VL1Ground PVAC_VL2Ground}alerts{isComplete isMIA active}}PINV{PINV_Status{isMIA PINV_Fout PINV_Pout PINV_Vout PINV_State PINV_GridState}PINV_AcMeasurements{isMIA PINV_VSplit1 PINV_VSplit2}PINV_PowerCapability{isComplete isMIA PINV_Pnom}alerts{isComplete isMIA active}}PVS{PVS_Status{isMIA PVS_State PVS_vLL PVS_StringA_Connected PVS_StringB_Connected PVS_StringC_Connected PVS_StringD_Connected PVS_SelfTestState}PVS_Logging{PVS_numStringsLockoutBits PVS_sbsComplete}alerts{isComplete isMIA active}}THC{packagePartNumber packageSerialNumber THC_InfoMsg{isComplete isMIA THC_appGitHash}THC_Logging{THC_LOG_PW_2_0_EnableLineState}}POD{POD_EnergyStatus{isMIA POD_nom_energy_remaining POD_nom_full_pack_energy}POD_InfoMsg{POD_appGitHash}}SYNC{packagePartNumber packageSerialNumber SYNC_InfoMsg{isMIA SYNC_appGitHash SYNC_assemblyId}METER_X_AcMeasurements{isMIA isComplete METER_X_CTA_InstRealPower METER_X_CTA_InstReactivePower METER_X_CTA_I METER_X_VL1N METER_X_CTB_InstRealPower METER_X_CTB_InstReactivePower METER_X_CTB_I METER_X_VL2N METER_X_CTC_InstRealPower METER_X_CTC_InstReactivePower METER_X_CTC_I METER_X_VL3N}METER_Y_AcMeasurements{isMIA isComplete METER_Y_CTA_InstRealPower METER_Y_CTA_InstReactivePower METER_Y_CTA_I METER_Y_VL1N METER_Y_CTB_InstRealPower METER_Y_CTB_InstReactivePower METER_Y_CTB_I METER_Y_VL2N METER_Y_CTC_InstRealPower METER_Y_CTC_InstReactivePower METER_Y_CTC_I METER_Y_VL3N}}ISLANDER{ISLAND_GridConnection{ISLAND_GridConnected isComplete}ISLAND_AcMeasurements{ISLAND_VL1N_Main ISLAND_FreqL1_Main ISLAND_VL2N_Main ISLAND_FreqL2_Main ISLAND_VL3N_Main ISLAND_FreqL3_Main ISLAND_VL1N_Load ISLAND_FreqL1_Load ISLAND_VL2N_Load ISLAND_FreqL2_Load ISLAND_VL3N_Load ISLAND_FreqL3_Load ISLAND_GridState isComplete isMIA}}}enumeration{inProgress numACPW numPVI}firmwareUpdate{isUpdating powerwalls{updating numSteps currentStep currentStepProgress progress}msa{updating numSteps currentStep currentStepProgress progress}msa1{updating numSteps currentStep currentStepProgress progress}sync{updating numSteps currentStep currentStepProgress progress}pvInverters{updating numSteps currentStep currentStepProgress progress}}phaseDetection{inProgress lastUpdateTimestamp powerwalls{din progress phase}}inverterSelfTests{isRunning isCanceled pinvSelfTestsResults{din overall{status test summary setMagnitude setTime tripMagnitude tripTime accuracyMagnitude accuracyTime currentMagnitude timestamp lastError}testResults{status test summary setMagnitude setTime tripMagnitude tripTime accuracyMagnitude accuracyTime currentMagnitude timestamp lastError}}}}components{msa:components(filter:$msaComp){partNumber serialNumber signals(names:$msaSignals){name value textValue boolValue timestamp}activeAlerts{name}}}ieee20305{longFormDeviceID polledResources{url name pollRateSeconds lastPolledTimestamp}controls{defaultControl{mRID setGradW opModEnergize opModMaxLimW opModImpLimW opModExpLimW opModGenLimW opModLoadLimW}activeControls{opModEnergize opModMaxLimW opModImpLimW opModExpLimW opModGenLimW opModLoadLimW}}registration{dateTimeRegistered pin}}}'
            pb.message.payload.send.code = b'0\x81\x87\x02B\x01A\x95\x12\xe3B\xd1\xca\x1a\xd3\x00\xf6}\x0bE@/\x9a\x9f\xc0\r\x06%\xac,\x0ej!)\nd\xef\xe67\x8b\xafb\xd7\xf8&\x0b.\xc1\xac\xd9!\x1f\xd6\x83\xffkIm\xf3\\J\xd8\xeeiTY\xde\x7f\xc5xR\x02A\x1dC\x03H\xfb8"\xb0\xe4\xd6\x18\xde\x11\xc45\xb2\xa9VB\xa6J\x8f\x08\x9d\xba\x86\xf1 W\xcdJ\x8c\x02*\x05\x12\xcb{<\x9b\xc8g\xc9\x9d9\x8bR\xb3\x89\xb8\xf1\xf1\x0f\x0e\x16E\xed\xd7\xbf\xd5&)\x92.\x12'
            pb.message.payload.send.b.value = '{"msaComp":{"types" :["PVS","PVAC", "TESYNC", "TEPINV", "TETHC", "STSTSM",  "TEMSA", "TEPINV" ]},\n\t"msaSignals":[\n\t"MSA_pcbaId",\n\t"MSA_usageId",\n\t"MSA_appGitHash",\n\t"PVAC_Fan_Speed_Actual_RPM",\n\t"PVAC_Fan_Speed_Target_RPM",\n\t"MSA_HeatingRateOccurred",\n\t"THC_AmbientTemp",\n\t"METER_Z_CTA_InstRealPower",\n\t"METER_Z_CTA_InstReactivePower",\n\t"METER_Z_CTA_I",\n\t"METER_Z_VL1G",\n\t"METER_Z_CTB_InstRealPower",\n\t"METER_Z_CTB_InstReactivePower",\n\t"METER_Z_CTB_I",\n\t"METER_Z_VL2G"]}'
            pb.tail.value = 1
            url = f'https://{self.gw_ip}/tedapi/v1'
            try:
                r = self.session.post(url, data=pb.SerializeToString(), timeout=self.timeout)
                log.debug(f"Response Code: {r.status_code}")
                if r.status_code in BUSY_CODES:
                    # Rate limited - Switch to cooldown mode for 5 minutes
                    self.pwcooldown = time.perf_counter() + 300
                    log.error('Possible Rate limited by Powerwall at - Activating 5 minute cooldown')
                    return None
                if r.status_code != HTTPStatus.OK:
                    log.error(f"Error fetching controller data: {r.status_code}")
                    return None
                # Decode response
                tedapi = tedapi_pb2.Message()
                tedapi.ParseFromString(r.content)
                payload = tedapi.message.payload.recv.text
                log.debug(f"Payload: {payload}")
                try:
                    data = json.loads(payload)
                except json.JSONDecodeError as e:
                    log.error(f"Error Decoding JSON: {e}")
                    data = {}
                log.debug(f"Status: {data}")
                self.pwcachetime["controller"] = time.time()
                self.pwcache["controller"] = data
            except Exception as e:
                log.error(f"Error fetching controller data: {e}")
                data = None
        return data


    @uses_api_lock
    def get_firmware_version(self, self_function, force=False, details=False):
        """
        Get the Powerwall Firmware Version

        Args:
            force (bool): Force a refresh of the firmware version
            details (bool): Return additional system information including
                            gateway part number, serial number, and wireless devices
        """
        payload = None
        with acquire_lock_with_backoff(self_function, self.timeout):
            # Check Connection
            if not self.din:
                if not self.connect():
                    log.error("Not Connected - Unable to get firmware version")
                    return None
            # Check Cache
            if not force and "firmware" in self.pwcachetime:
                if time.time() - self.pwcachetime["firmware"] < self.pwcacheexpire:
                    log.debug("Using Cached Firmware")
                    return self.pwcache["firmware"]
            if not force and self.pwcooldown > time.perf_counter():
                # Rate limited - return None
                log.debug('Rate limit cooldown period - Pausing API calls')
                return None
            # Fetch Current Status from Powerwall
            log.debug("Get Firmware Version from Powerwall")
            # Build Protobuf to fetch status
            pb = tedapi_pb2.Message()
            pb.message.deliveryChannel = 1
            pb.message.sender.local = 1
            pb.message.recipient.din = self.din  # DIN of Powerwall
            pb.message.firmware.request = ""
            pb.tail.value = 1
            url = f'https://{self.gw_ip}/tedapi/v1'
            try:
                r = self.session.post(url, data=pb.SerializeToString(), timeout=self.timeout)
                log.debug(f"Response Code: {r.status_code}")
                if r.status_code in BUSY_CODES:
                    # Rate limited - Switch to cooldown mode for 5 minutes
                    self.pwcooldown = time.perf_counter() + 300
                    log.error('Possible Rate limited by Powerwall at - Activating 5 minute cooldown')
                    return None
                if r.status_code != HTTPStatus.OK:
                    log.error(f"Error fetching firmware version: {r.status_code}")
                    return None
                # Decode response
                tedapi = tedapi_pb2.Message()
                tedapi.ParseFromString(r.content)
                firmware_version = tedapi.message.firmware.system.version.text
                if details:
                    payload = {
                        "system": {
                            "gateway": {
                                "partNumber": tedapi.message.firmware.system.gateway.partNumber,
                                "serialNumber": tedapi.message.firmware.system.gateway.serialNumber
                            },
                            "din": tedapi.message.firmware.system.din,
                            "version": {
                                "text": tedapi.message.firmware.system.version.text,
                                "githash": tedapi.message.firmware.system.version.githash
                            },
                            "five": tedapi.message.firmware.system.five,
                            "six": tedapi.message.firmware.system.six,
                            "wireless": {
                                "device": []
                            }
                        }
                    }
                    try:
                        for device in tedapi.message.firmware.system.wireless.device:
                            payload["system"]["wireless"]["device"].append({
                                "company": device.company.value,
                                "model": device.model.value,
                                "fcc_id": device.fcc_id.value,
                                "ic": device.ic.value
                            })
                    except Exception as e:
                        log.debug(f"Error parsing wireless devices: {e}")
                    log.debug(f"Firmware Version: {payload}")
                else:
                    payload = firmware_version
                log.debug(f"Firmware Version: {firmware_version}")
                self.pwcachetime["firmware"] = time.time()
                self.pwcache["firmware"] = firmware_version
            except Exception as e:
                log.error(f"Error fetching firmware version: {e}")
                payload = None
        return payload


    @uses_api_lock
    def get_components(self, self_function, force=False):
        """
        Get the Powerwall 3 Device Information

        Note: Provides empty response for previous Powerwall versions
        """
        components = None
        with acquire_lock_with_backoff(self_function, self.timeout):
            # Check Connection
            if not self.din:
                if not self.connect():
                    log.error("Not Connected - Unable to get configuration")
                    return None
            # Check Cache
            if not force and "components" in self.pwcachetime:
                if time.time() - self.pwcachetime["components"] < self.pwconfigexpire:
                    log.debug("Using Cached Components")
                    return self.pwcache["components"]
            if not force and self.pwcooldown > time.perf_counter():
                # Rate limited - return None
                log.debug('Rate limit cooldown period - Pausing API calls')
                return None
            # Fetch Configuration from Powerwall
            log.debug("Get PW3 Components from Powerwall")
            # Build Protobuf to fetch config
            pb = tedapi_pb2.Message()
            pb.message.deliveryChannel = 1
            pb.message.sender.local = 1
            pb.message.recipient.din = self.din  # DIN of Powerwall
            pb.message.payload.send.num = 2
            pb.message.payload.send.payload.value = 1
            pb.message.payload.send.payload.text = " query ComponentsQuery (\n  $pchComponentsFilter: ComponentFilter,\n  $pchSignalNames: [String!],\n  $pwsComponentsFilter: ComponentFilter,\n  $pwsSignalNames: [String!],\n  $bmsComponentsFilter: ComponentFilter,\n  $bmsSignalNames: [String!],\n  $hvpComponentsFilter: ComponentFilter,\n  $hvpSignalNames: [String!],\n  $baggrComponentsFilter: ComponentFilter,\n  $baggrSignalNames: [String!],\n  ) {\n  # TODO STST-57686: Introduce GraphQL fragments to shorten\n  pw3Can {\n    firmwareUpdate {\n      isUpdating\n      progress {\n         updating\n         numSteps\n         currentStep\n         currentStepProgress\n         progress\n      }\n    }\n  }\n  components {\n    pws: components(filter: $pwsComponentsFilter) {\n      signals(names: $pwsSignalNames) {\n        name\n        value\n        textValue\n        boolValue\n        timestamp\n      }\n      activeAlerts {\n        name\n      }\n    }\n    pch: components(filter: $pchComponentsFilter) {\n      signals(names: $pchSignalNames) {\n        name\n        value\n        textValue\n        boolValue\n        timestamp\n      }\n      activeAlerts {\n        name\n      }\n    }\n    bms: components(filter: $bmsComponentsFilter) {\n      signals(names: $bmsSignalNames) {\n        name\n        value\n        textValue\n        boolValue\n        timestamp\n      }\n      activeAlerts {\n        name\n      }\n    }\n    hvp: components(filter: $hvpComponentsFilter) {\n      partNumber\n      serialNumber\n      signals(names: $hvpSignalNames) {\n        name\n        value\n        textValue\n        boolValue\n        timestamp\n      }\n      activeAlerts {\n        name\n      }\n    }\n    baggr: components(filter: $baggrComponentsFilter) {\n      signals(names: $baggrSignalNames) {\n        name\n        value\n        textValue\n        boolValue\n        timestamp\n      }\n      activeAlerts {\n        name\n      }\n    }\n  }\n}\n"
            pb.message.payload.send.code = b'0\201\210\002B\000\270q\354>\243m\325p\371S\253\231\346~:\032\216~\242\263\207\017L\273O\203u\241\270\333w\233\354\276\246h\262\243\255\261\007\202D\277\353x\023O\022\303\216\264\010-\'i6\360>B\237\236\304\244m\002B\001\023Pk\033)\277\236\342R\264\247g\260u\036\023\3662\354\242\353\035\221\234\027\245\321J\342\345\037q\262O\3446-\353\315m1\237zai0\341\207C4\307\300Z\177@h\335\327\0239\252f\n\206W'
            pb.message.payload.send.b.value = "{\"pwsComponentsFilter\":{\"types\":[\"PW3SAF\"]},\"pwsSignalNames\":[\"PWS_SelfTest\",\"PWS_PeImpTestState\",\"PWS_PvIsoTestState\",\"PWS_RelaySelfTest_State\",\"PWS_MciTestState\",\"PWS_appGitHash\",\"PWS_ProdSwitch_State\"],\"pchComponentsFilter\":{\"types\":[\"PCH\"]},\"pchSignalNames\":[\"PCH_State\",\"PCH_PvState_A\",\"PCH_PvState_B\",\"PCH_PvState_C\",\"PCH_PvState_D\",\"PCH_PvState_E\",\"PCH_PvState_F\",\"PCH_AcFrequency\",\"PCH_AcVoltageAB\",\"PCH_AcVoltageAN\",\"PCH_AcVoltageBN\",\"PCH_packagePartNumber_1_7\",\"PCH_packagePartNumber_8_14\",\"PCH_packagePartNumber_15_20\",\"PCH_packageSerialNumber_1_7\",\"PCH_packageSerialNumber_8_14\",\"PCH_PvVoltageA\",\"PCH_PvVoltageB\",\"PCH_PvVoltageC\",\"PCH_PvVoltageD\",\"PCH_PvVoltageE\",\"PCH_PvVoltageF\",\"PCH_PvCurrentA\",\"PCH_PvCurrentB\",\"PCH_PvCurrentC\",\"PCH_PvCurrentD\",\"PCH_PvCurrentE\",\"PCH_PvCurrentF\",\"PCH_BatteryPower\",\"PCH_AcRealPowerAB\",\"PCH_SlowPvPowerSum\",\"PCH_AcMode\",\"PCH_AcFrequency\",\"PCH_DcdcState_A\",\"PCH_DcdcState_B\",\"PCH_appGitHash\"],\"bmsComponentsFilter\":{\"types\":[\"PW3BMS\"]},\"bmsSignalNames\":[\"BMS_nominalEnergyRemaining\",\"BMS_nominalFullPackEnergy\",\"BMS_appGitHash\"],\"hvpComponentsFilter\":{\"types\":[\"PW3HVP\"]},\"hvpSignalNames\":[\"HVP_State\",\"HVP_appGitHash\"],\"baggrComponentsFilter\":{\"types\":[\"BAGGR\"]},\"baggrSignalNames\":[\"BAGGR_State\",\"BAGGR_OperationRequest\",\"BAGGR_NumBatteriesConnected\",\"BAGGR_NumBatteriesPresent\",\"BAGGR_NumBatteriesExpected\",\"BAGGR_LOG_BattConnectionStatus0\",\"BAGGR_LOG_BattConnectionStatus1\",\"BAGGR_LOG_BattConnectionStatus2\",\"BAGGR_LOG_BattConnectionStatus3\"]}"
            pb.tail.value = 1
            url = f'https://{self.gw_ip}/tedapi/v1'
            try:
                r = self.session.post(url, data=pb.SerializeToString(), timeout=self.timeout)
                log.debug(f"Response Code: {r.status_code}")
                if r.status_code in BUSY_CODES:
                    # Rate limited - Switch to cooldown mode for 5 minutes
                    self.pwcooldown = time.perf_counter() + 300
                    log.error('Possible Rate limited by Powerwall at - Activating 5 minute cooldown')
                    return None
                if r.status_code != HTTPStatus.OK:
                    log.error(f"Error fetching components: {r.status_code}")
                    return None
                # Decode response
                tedapi = tedapi_pb2.Message()
                tedapi.ParseFromString(r.content)
                payload = tedapi.message.payload.recv.text
                log.debug(f"Payload (len={len(payload)}): {payload}")
                # Append payload to components
                components = json.loads(payload)
                log.debug(f"Components: {components}")
                self.pwcachetime["components"] = time.time()
                self.pwcache["components"] = components
            except Exception as e:
                log.error(f"Error fetching components: {e}")
                components = None
        return components


    def get_pw3_vitals(self, force=False):
        """
        Get Powerwall 3 Battery Vitals Data

        Returns:
        {
            "PVAC--{part}--{sn}" {
                "PVAC_PvState_A": "PV_Active",
                "PVAC_PVCurrent_A": 0.0,
                ...
                "PVAC_PVMeasuredVoltage_A": 0.0,
                ...
                "PVAC_PVMeasuredPower_A": 0.0,
                ...
                "PVAC_Fout": 60.0,
                "PVAC_Pout": 0.0,
                "PVAC_State": X,
                "PVAC_VL1Ground": lookup(p, ['PVAC_Logging', 'PVAC_VL1Ground']),
                "PVAC_VL2Ground": lookup(p, ['PVAC_Logging', 'PVAC_VL2Ground']),
                "PVAC_Vout": lookup(p, ['PVAC_Status', 'PVAC_Vout']),
                "manufacturer": "TESLA",
                "partNumber": packagePartNumber,
                "serialNumber": packageSerialNumber,
            }.
            "PVS--{part}--{sn}" {
                "PVS_StringA_Connected": true,
                ...
            },
            "TEPOD--{part}--{sn}" {
                "alerts": [],
                "POD_nom_energy_remaining": 0.0,
                "POD_nom_full_pack_energy": 0.0,
                "POD_nom_energy_to_be_charged": 0.0,
            }
        }
        """
        # Check Connection
        if not self.din:
            if not self.connect():
                log.error("Not Connected - Unable to get configuration")
                return None
        # Check Cache
        if not force and "pw3_vitals" in self.pwcachetime:
            if time.time() - self.pwcachetime["pw3_vitals"] < self.pwconfigexpire:
                log.debug("Using Cached Components")
                return self.pwcache["pw3_vitals"]
        if not force and self.pwcooldown > time.perf_counter():
            # Rate limited - return None
            log.debug('Rate limit cooldown period - Pausing API calls')
            return None
        components = self.get_components(force=force)
        din = self.din
        if not components:
            log.error("Unable to get Powerwall 3 Components")
            return None

        response = {}
        config = self.get_config(force=force)
        battery_blocks = config['battery_blocks']

        # Check to see if there is only one Powerwall
        single_pw = False
        if battery_blocks and len(battery_blocks) == 1:
            single_pw = True
        # Loop through all the battery blocks (Powerwalls)
        for battery in battery_blocks:
            pw_din = battery['vin'] # 1707000-11-J--TG12xxxxxx3A8Z
            pw_part, pw_serial = pw_din.split('--')
            battery_type = battery['type']
            if "Powerwall3" not in battery_type:
                continue
            # Fetch Device ComponentsQuery from each Powerwall
            pb = tedapi_pb2.Message()
            pb.message.deliveryChannel = 1
            pb.message.sender.local = 1
            pb.message.recipient.din = pw_din  # DIN of Powerwall of Interest
            pb.message.payload.send.num = 2
            pb.message.payload.send.payload.value = 1
            pb.message.payload.send.payload.text = " query ComponentsQuery (\n  $pchComponentsFilter: ComponentFilter,\n  $pchSignalNames: [String!],\n  $pwsComponentsFilter: ComponentFilter,\n  $pwsSignalNames: [String!],\n  $bmsComponentsFilter: ComponentFilter,\n  $bmsSignalNames: [String!],\n  $hvpComponentsFilter: ComponentFilter,\n  $hvpSignalNames: [String!],\n  $baggrComponentsFilter: ComponentFilter,\n  $baggrSignalNames: [String!],\n  ) {\n  # TODO STST-57686: Introduce GraphQL fragments to shorten\n  pw3Can {\n    firmwareUpdate {\n      isUpdating\n      progress {\n         updating\n         numSteps\n         currentStep\n         currentStepProgress\n         progress\n      }\n    }\n  }\n  components {\n    pws: components(filter: $pwsComponentsFilter) {\n      signals(names: $pwsSignalNames) {\n        name\n        value\n        textValue\n        boolValue\n        timestamp\n      }\n      activeAlerts {\n        name\n      }\n    }\n    pch: components(filter: $pchComponentsFilter) {\n      signals(names: $pchSignalNames) {\n        name\n        value\n        textValue\n        boolValue\n        timestamp\n      }\n      activeAlerts {\n        name\n      }\n    }\n    bms: components(filter: $bmsComponentsFilter) {\n      signals(names: $bmsSignalNames) {\n        name\n        value\n        textValue\n        boolValue\n        timestamp\n      }\n      activeAlerts {\n        name\n      }\n    }\n    hvp: components(filter: $hvpComponentsFilter) {\n      partNumber\n      serialNumber\n      signals(names: $hvpSignalNames) {\n        name\n        value\n        textValue\n        boolValue\n        timestamp\n      }\n      activeAlerts {\n        name\n      }\n    }\n    baggr: components(filter: $baggrComponentsFilter) {\n      signals(names: $baggrSignalNames) {\n        name\n        value\n        textValue\n        boolValue\n        timestamp\n      }\n      activeAlerts {\n        name\n      }\n    }\n  }\n}\n"
            pb.message.payload.send.code = b'0\201\210\002B\000\270q\354>\243m\325p\371S\253\231\346~:\032\216~\242\263\207\017L\273O\203u\241\270\333w\233\354\276\246h\262\243\255\261\007\202D\277\353x\023O\022\303\216\264\010-\'i6\360>B\237\236\304\244m\002B\001\023Pk\033)\277\236\342R\264\247g\260u\036\023\3662\354\242\353\035\221\234\027\245\321J\342\345\037q\262O\3446-\353\315m1\237zai0\341\207C4\307\300Z\177@h\335\327\0239\252f\n\206W'
            pb.message.payload.send.b.value = "{\"pwsComponentsFilter\":{\"types\":[\"PW3SAF\"]},\"pwsSignalNames\":[\"PWS_SelfTest\",\"PWS_PeImpTestState\",\"PWS_PvIsoTestState\",\"PWS_RelaySelfTest_State\",\"PWS_MciTestState\",\"PWS_appGitHash\",\"PWS_ProdSwitch_State\"],\"pchComponentsFilter\":{\"types\":[\"PCH\"]},\"pchSignalNames\":[\"PCH_State\",\"PCH_PvState_A\",\"PCH_PvState_B\",\"PCH_PvState_C\",\"PCH_PvState_D\",\"PCH_PvState_E\",\"PCH_PvState_F\",\"PCH_AcFrequency\",\"PCH_AcVoltageAB\",\"PCH_AcVoltageAN\",\"PCH_AcVoltageBN\",\"PCH_packagePartNumber_1_7\",\"PCH_packagePartNumber_8_14\",\"PCH_packagePartNumber_15_20\",\"PCH_packageSerialNumber_1_7\",\"PCH_packageSerialNumber_8_14\",\"PCH_PvVoltageA\",\"PCH_PvVoltageB\",\"PCH_PvVoltageC\",\"PCH_PvVoltageD\",\"PCH_PvVoltageE\",\"PCH_PvVoltageF\",\"PCH_PvCurrentA\",\"PCH_PvCurrentB\",\"PCH_PvCurrentC\",\"PCH_PvCurrentD\",\"PCH_PvCurrentE\",\"PCH_PvCurrentF\",\"PCH_BatteryPower\",\"PCH_AcRealPowerAB\",\"PCH_SlowPvPowerSum\",\"PCH_AcMode\",\"PCH_AcFrequency\",\"PCH_DcdcState_A\",\"PCH_DcdcState_B\",\"PCH_appGitHash\"],\"bmsComponentsFilter\":{\"types\":[\"PW3BMS\"]},\"bmsSignalNames\":[\"BMS_nominalEnergyRemaining\",\"BMS_nominalFullPackEnergy\",\"BMS_appGitHash\"],\"hvpComponentsFilter\":{\"types\":[\"PW3HVP\"]},\"hvpSignalNames\":[\"HVP_State\",\"HVP_appGitHash\"],\"baggrComponentsFilter\":{\"types\":[\"BAGGR\"]},\"baggrSignalNames\":[\"BAGGR_State\",\"BAGGR_OperationRequest\",\"BAGGR_NumBatteriesConnected\",\"BAGGR_NumBatteriesPresent\",\"BAGGR_NumBatteriesExpected\",\"BAGGR_LOG_BattConnectionStatus0\",\"BAGGR_LOG_BattConnectionStatus1\",\"BAGGR_LOG_BattConnectionStatus2\",\"BAGGR_LOG_BattConnectionStatus3\"]}"
            if single_pw:
                # If only one Powerwall, use basic tedapi URL
                pb.tail.value = 1
                url = f'https://{self.gw_ip}/tedapi/v1'
            else:
                # If multiple Powerwalls, use tedapi/device/{pw_din}/v1
                pb.tail.value = 2
                pb.message.sender.din = din  # DIN of Primary Powerwall 3 / System
                url = f'https://{self.gw_ip}/tedapi/device/{pw_din}/v1'
            r = self.session.post(url, data=pb.SerializeToString(), timeout=self.timeout)
            if r.status_code == HTTPStatus.OK:
                # Decode response
                tedapi = tedapi_pb2.Message()
                tedapi.ParseFromString(r.content)
                payload = tedapi.message.payload.recv.text
                if payload:
                    data = json.loads(payload)
                    # TEDPOD
                    alerts = []
                    components = data['components']
                    for component in components:
                        if components[component]:
                            for alert in components[component][0]['activeAlerts']:
                                if alert['name'] not in alerts:
                                    alerts.append(alert['name'])
                    bms_component = data['components']['bms'][0] # TODO: Process all BMS components
                    signals = bms_component['signals']
                    nom_energy_remaining = 0
                    nom_full_pack_energy = 0
                    for signal in signals:
                        if "BMS_nominalEnergyRemaining" == signal['name']:
                            nom_energy_remaining = int(signal['value'] * 1000) # Convert to Wh
                        elif "BMS_nominalFullPackEnergy" == signal['name']:
                            nom_full_pack_energy = int(signal['value'] * 1000) # Convert to Wh
                    response[f"TEPOD--{pw_din}"] = {
                        "alerts": alerts,
                        "POD_nom_energy_remaining": nom_energy_remaining,
                        "POD_nom_energy_to_be_charged": nom_full_pack_energy - nom_energy_remaining,
                        "POD_nom_full_pack_energy": nom_full_pack_energy,
                    }
                    # PVAC, PVS and TEPINV
                    response[f"PVAC--{pw_din}"] = {}
                    response[f"PVS--{pw_din}"] = {}
                    response[f"TEPINV--{pw_din}"] = {}
                    pch_components = data['components']['pch']
                    # pch_components contain:
                    #   PCH_PvState_A through F - textValue in [Pv_Active, Pv_Active_Parallel, Pv_Standby]
                    #   PCH_PvVoltageA through F - value
                    #   PCH_PvCurrentA through F - value
                    # Loop through and find all the strings - PW3 has 6 strings A-F
                    for n in ["A", "B", "C", "D", "E", "F"]:
                        pv_state = "Unknown"
                        pv_voltage = 0
                        pv_current = 0
                        for component in pch_components: # TODO: Probably better way to do this
                            signals = component['signals']
                            for signal in signals:
                                if f'PCH_PvState_{n}' == signal['name']:
                                    pv_state = signal['textValue']
                                elif f'PCH_PvVoltage{n}' == signal['name']:
                                    pv_voltage = signal['value'] if signal['value'] > 0 else 0
                                elif f'PCH_PvCurrent{n}' == signal['name']:
                                    pv_current = signal['value'] if signal['value'] > 0 else 0
                                elif 'PCH_AcFrequency' == signal['name']:
                                    response[f"PVAC--{pw_din}"]["PVAC_Fout"] = signal['value']
                                    response[f"TEPINV--{pw_din}"]["PINV_Fout"] = signal['value']
                                elif 'PCH_AcVoltageAN' == signal['name']:
                                    response[f"PVAC--{pw_din}"]["PVAC_VL1Ground"] = signal['value']
                                    response[f"TEPINV--{pw_din}"]["PINV_VSplit1"] = signal['value']
                                elif 'PCH_AcVoltageBN' == signal['name']:
                                    response[f"PVAC--{pw_din}"]["PVAC_VL2Ground"] = signal['value']
                                    response[f"TEPINV--{pw_din}"]["PINV_VSplit2"] = signal['value']
                                elif 'PCH_AcVoltageAB' == signal['name']:
                                    response[f"PVAC--{pw_din}"]["PVAC_Vout"] = signal['value']
                                    response[f"TEPINV--{pw_din}"]["PINV_Vout"] = signal['value']
                                elif 'PCH_AcRealPowerAB' == signal['name']:
                                    response[f"PVAC--{pw_din}"]["PVAC_Pout"] = signal['value']
                                    response[f"TEPINV--{pw_din}"]["PINV_Pout"] = (signal['value'] or 0) / 1000
                                elif 'PCH_AcMode' == signal['name']:
                                    response[f"PVAC--{pw_din}"]["PVAC_State"] = signal['textValue']
                                    response[f"TEPINV--{pw_din}"]["PINV_State"] = signal['textValue']
                        pv_power = pv_voltage * pv_current # Calculate power
                        response[f"PVAC--{pw_din}"][f"PVAC_PvState_{n}"] = pv_state
                        response[f"PVAC--{pw_din}"][f"PVAC_PVMeasuredVoltage_{n}"] = pv_voltage
                        response[f"PVAC--{pw_din}"][f"PVAC_PVCurrent_{n}"] = pv_current
                        response[f"PVAC--{pw_din}"][f"PVAC_PVMeasuredPower_{n}"] = pv_power
                        response[f"PVAC--{pw_din}"]["manufacturer"] = "TESLA"
                        response[f"PVAC--{pw_din}"]["partNumber"] = pw_part
                        response[f"PVAC--{pw_din}"]["serialNumber"] = pw_serial
                        response[f"PVS--{pw_din}"][f"PVS_String{n}_Connected"] = ("Pv_Active" in pv_state)
                else:
                    log.debug(f"No payload for {pw_din}")
            else:
                log.debug(f"Error fetching components: {r.status_code}")
        return response


    def get_battery_blocks(self, force=False):
        """
        Return Powerwall Battery Blocks
        """
        config = self.get_config(force=force)
        battery_blocks = config.get('battery_blocks') or []
        return battery_blocks


    @uses_api_lock
    def get_battery_block(self, self_function, din=None, force=False):
        """
        Get the Powerwall 3 Battery Block Information

        Args:
            din (str): DIN of Powerwall 3 to query
            force (bool): Force a refresh of the battery block

        Note: Provides 404 response for previous Powerwall versions
        """
        # Make sure we have a DIN
        if not din:
            log.error("No DIN specified - Unable to get battery block")
            return None
        data = None
        with acquire_lock_with_backoff(self_function, self.timeout):
            # Check Cache
            if not force and din in self.pwcachetime:
                if time.time() - self.pwcachetime[din] < self.pwcacheexpire:
                    log.debug("Using Cached Battery Block")
                    return self.pwcache[din]
            if not force and self.pwcooldown > time.perf_counter():
                # Rate limited - return None
                log.debug('Rate limit cooldown period - Pausing API calls')
                return None
            # Fetch Battery Block from Powerwall
            log.debug(f"Get Battery Block from Powerwall ({din})")
            # Build Protobuf to fetch config
            pb = tedapi_pb2.Message()
            pb.message.deliveryChannel = 1
            pb.message.sender.local = 1
            pb.message.sender.din = self.din  # DIN of Primary Powerwall 3 / System
            pb.message.recipient.din = din  # DIN of Powerwall of Interest
            pb.message.payload.send.num = 2
            pb.message.payload.send.payload.value = 1
            pb.message.payload.send.payload.text = " query ComponentsQuery (\n  $pchComponentsFilter: ComponentFilter,\n  $pchSignalNames: [String!],\n  $pwsComponentsFilter: ComponentFilter,\n  $pwsSignalNames: [String!],\n  $bmsComponentsFilter: ComponentFilter,\n  $bmsSignalNames: [String!],\n  $hvpComponentsFilter: ComponentFilter,\n  $hvpSignalNames: [String!],\n  $baggrComponentsFilter: ComponentFilter,\n  $baggrSignalNames: [String!],\n  ) {\n  # TODO STST-57686: Introduce GraphQL fragments to shorten\n  pw3Can {\n    firmwareUpdate {\n      isUpdating\n      progress {\n         updating\n         numSteps\n         currentStep\n         currentStepProgress\n         progress\n      }\n    }\n  }\n  components {\n    pws: components(filter: $pwsComponentsFilter) {\n      signals(names: $pwsSignalNames) {\n        name\n        value\n        textValue\n        boolValue\n        timestamp\n      }\n      activeAlerts {\n        name\n      }\n    }\n    pch: components(filter: $pchComponentsFilter) {\n      signals(names: $pchSignalNames) {\n        name\n        value\n        textValue\n        boolValue\n        timestamp\n      }\n      activeAlerts {\n        name\n      }\n    }\n    bms: components(filter: $bmsComponentsFilter) {\n      signals(names: $bmsSignalNames) {\n        name\n        value\n        textValue\n        boolValue\n        timestamp\n      }\n      activeAlerts {\n        name\n      }\n    }\n    hvp: components(filter: $hvpComponentsFilter) {\n      partNumber\n      serialNumber\n      signals(names: $hvpSignalNames) {\n        name\n        value\n        textValue\n        boolValue\n        timestamp\n      }\n      activeAlerts {\n        name\n      }\n    }\n    baggr: components(filter: $baggrComponentsFilter) {\n      signals(names: $baggrSignalNames) {\n        name\n        value\n        textValue\n        boolValue\n        timestamp\n      }\n      activeAlerts {\n        name\n      }\n    }\n  }\n}\n"
            pb.message.payload.send.code = b'0\201\210\002B\000\270q\354>\243m\325p\371S\253\231\346~:\032\216~\242\263\207\017L\273O\203u\241\270\333w\233\354\276\246h\262\243\255\261\007\202D\277\353x\023O\022\303\216\264\010-\'i6\360>B\237\236\304\244m\002B\001\023Pk\033)\277\236\342R\264\247g\260u\036\023\3662\354\242\353\035\221\234\027\245\321J\342\345\037q\262O\3446-\353\315m1\237zai0\341\207C4\307\300Z\177@h\335\327\0239\252f\n\206W'
            pb.message.payload.send.b.value = "{\"pwsComponentsFilter\":{\"types\":[\"PW3SAF\"]},\"pwsSignalNames\":[\"PWS_SelfTest\",\"PWS_PeImpTestState\",\"PWS_PvIsoTestState\",\"PWS_RelaySelfTest_State\",\"PWS_MciTestState\",\"PWS_appGitHash\",\"PWS_ProdSwitch_State\"],\"pchComponentsFilter\":{\"types\":[\"PCH\"]},\"pchSignalNames\":[\"PCH_State\",\"PCH_PvState_A\",\"PCH_PvState_B\",\"PCH_PvState_C\",\"PCH_PvState_D\",\"PCH_PvState_E\",\"PCH_PvState_F\",\"PCH_AcFrequency\",\"PCH_AcVoltageAB\",\"PCH_AcVoltageAN\",\"PCH_AcVoltageBN\",\"PCH_packagePartNumber_1_7\",\"PCH_packagePartNumber_8_14\",\"PCH_packagePartNumber_15_20\",\"PCH_packageSerialNumber_1_7\",\"PCH_packageSerialNumber_8_14\",\"PCH_PvVoltageA\",\"PCH_PvVoltageB\",\"PCH_PvVoltageC\",\"PCH_PvVoltageD\",\"PCH_PvVoltageE\",\"PCH_PvVoltageF\",\"PCH_PvCurrentA\",\"PCH_PvCurrentB\",\"PCH_PvCurrentC\",\"PCH_PvCurrentD\",\"PCH_PvCurrentE\",\"PCH_PvCurrentF\",\"PCH_BatteryPower\",\"PCH_AcRealPowerAB\",\"PCH_SlowPvPowerSum\",\"PCH_AcMode\",\"PCH_AcFrequency\",\"PCH_DcdcState_A\",\"PCH_DcdcState_B\",\"PCH_appGitHash\"],\"bmsComponentsFilter\":{\"types\":[\"PW3BMS\"]},\"bmsSignalNames\":[\"BMS_nominalEnergyRemaining\",\"BMS_nominalFullPackEnergy\",\"BMS_appGitHash\"],\"hvpComponentsFilter\":{\"types\":[\"PW3HVP\"]},\"hvpSignalNames\":[\"HVP_State\",\"HVP_appGitHash\"],\"baggrComponentsFilter\":{\"types\":[\"BAGGR\"]},\"baggrSignalNames\":[\"BAGGR_State\",\"BAGGR_OperationRequest\",\"BAGGR_NumBatteriesConnected\",\"BAGGR_NumBatteriesPresent\",\"BAGGR_NumBatteriesExpected\",\"BAGGR_LOG_BattConnectionStatus0\",\"BAGGR_LOG_BattConnectionStatus1\",\"BAGGR_LOG_BattConnectionStatus2\",\"BAGGR_LOG_BattConnectionStatus3\"]}"
            pb.tail.value = 2
            url = f'https://{self.gw_ip}/tedapi/device/{din}/v1'
            try:
                r = self.session.post(url, data=pb.SerializeToString(), timeout=self.timeout)
                log.debug(f"Response Code: {r.status_code}")
                if r.status_code in BUSY_CODES:
                    # Rate limited - Switch to cooldown mode for 5 minutes
                    self.pwcooldown = time.perf_counter() + 300
                    log.error('Possible Rate limited by Powerwall at - Activating 5 minute cooldown')
                    return None
                if r.status_code == 404:
                    log.debug(f"Device not found: {din}")
                    return None
                if r.status_code != 200:
                    log.error(f"Error fetching config: {r.status_code}")
                    return None
                # Decode response
                tedapi = tedapi_pb2.Message()
                tedapi.ParseFromString(r.content)
                payload = tedapi.message.config.recv.file.text
                try:
                    data = json.loads(payload)
                except json.JSONDecodeError as e:
                    log.error(f"Error Decoding JSON: {e}")
                    data = {}
                log.debug(f"Configuration: {data}")
                self.pwcachetime[din] = time.time()
                self.pwcache[din] = data
            except Exception as e:
                log.error(f"Error fetching device: {e}")
                data = None
        return data

    def _init_session(self):
        session = requests.Session()
        if self.poolmaxsize > 0:
            retries = urllib3.Retry(
                total=5,
                backoff_factor=1,
                status_forcelist=RETRY_FORCE_CODES,
                raise_on_status=False
            )
            adapter = HTTPAdapter(max_retries=retries, pool_connections=self.poolmaxsize, pool_maxsize=self.poolmaxsize, pool_block=True)
            session.mount("https://", adapter)
        else:
            session.headers.update({'Connection': 'close'})  # This disables keep-alive
        session.verify = False
        session.auth = ('Tesla_Energy_Device', self.gw_pwd)
        session.headers.update({'Content-type': 'application/octet-string'})
        return session

    def connect(self):
        """
        Connect to the Powerwall Gateway
        """
        # Test IP Connection to Powerwall Gateway
        log.debug(f"Testing Connection to Powerwall Gateway: {self.gw_ip}")
        url = f'https://{self.gw_ip}'
        self.din = None
        self.session = self._init_session()
        try:
            resp = self.session.get(url, timeout=self.timeout)
            if resp.status_code != HTTPStatus.OK:
                # Connected but appears to be Powerwall 3
                log.debug("Detected Powerwall 3 Gateway")
                self.pw3 = True
            self.din = self.get_din()
        except Exception as e:
            log.error(f"Unable to connect to Powerwall Gateway {self.gw_ip}")
            log.error("Please verify your your host has a route to the Gateway.")
            log.error(f"Error Details: {e}")
        return self.din

    # Handy Function to access Powerwall Status
    def current_power(self, location: Optional[str] = None, force: bool = False) -> Optional[Union[float, Dict[str, float]]]:
        """
        Get the current power in watts for a specific location or all locations.

        Args:
            location: Power location to query. Valid values: BATTERY, SITE, LOAD,
                    SOLAR, SOLAR_RGM, GENERATOR, CONDUCTOR. Case-insensitive.
            force: Force refresh of status data

        Returns:
            If location specified: Real power in watts (float) or None if not found
            If no location: Dictionary mapping locations to power values
        """
        status = self.get_status(force=force)
        meter_aggregates = lookup(status, ['control', 'meterAggregates'])

        if not isinstance(meter_aggregates, list):
            return None

        # Create mapping of location -> power for efficiency
        power_map = {
            meter.get('location', '').upper(): meter.get('realPowerW')
            for meter in meter_aggregates
            if meter.get('location') is not None
        }

        if location is None:
            return power_map

        return power_map.get(location.upper())


    def backup_time_remaining(self, force=False):
        """
        Get the time remaining in hours
        """
        status = self.get_status(force=force)
        nominalEnergyRemainingWh = lookup(status, ['control', 'systemStatus', 'nominalEnergyRemainingWh'])
        load = self.current_power('LOAD', force)
        if not nominalEnergyRemainingWh or not load:
            return None
        time_remaining = nominalEnergyRemainingWh / load
        return time_remaining


    def battery_level(self, force=False):
        """
        Get the battery level as a percentage
        """
        status = self.get_status(force=force)
        nominalEnergyRemainingWh = lookup(status, ['control', 'systemStatus', 'nominalEnergyRemainingWh'])
        nominalFullPackEnergyWh = lookup(status, ['control', 'systemStatus', 'nominalFullPackEnergyWh'])
        if not nominalEnergyRemainingWh or not nominalFullPackEnergyWh:
            return None
        battery_level = nominalEnergyRemainingWh / nominalFullPackEnergyWh * 100
        return battery_level


    # Helper Function
    def extract_fan_speeds(self, data) -> Dict[str, Dict[str, str]]:
        if not isinstance(data, dict):
            return {}

        fan_speed_signal_names = {"PVAC_Fan_Speed_Actual_RPM", "PVAC_Fan_Speed_Target_RPM"}

        # List to store the valid fan speed values  
        result = {}

        # Iterate over each component in the "msa" list
        components = data.get("components", {})
        if isinstance(components, dict):
            for component in components.get("msa", []):
                signals = component.get("signals", [])
                fan_speeds = {
                    signal["name"]: signal["value"]
                    for signal in signals
                    if signal.get("name") in fan_speed_signal_names and signal.get("value") is not None
                }
                if not fan_speeds:
                    continue
                componentPartNumber = component.get("partNumber")
                componentSerialNumber = component.get("serialNumber")
                result[f"PVAC--{componentPartNumber}--{componentSerialNumber}"] = fan_speeds
        return result

    def get_fan_speeds(self, force=False):
        """
        Get the fan speeds for the Powerwall / Inverter
        """
        return self.extract_fan_speeds(self.get_device_controller(force=force))


<<<<<<< HEAD
=======
    def derive_meter_config(self, config) -> dict:
        # Build meter Lookup if available
        meter_config = {}
        if not "meters" in config:
            return meter_config
        # Loop through each meter and use device_serial as the key
        for meter in config['meters']:
            if meter.get('type') != "neurio_w2_tcp":
                continue
            device_serial = lookup(meter, ['connection', 'device_serial'])
            if not device_serial:
                continue
            # Check to see if we already have this meter in meter_config
            if device_serial in meter_config:
                cts = meter.get('cts', [False] * 4)
                if not isinstance(cts, list):
                    cts = [False] * 4
                for i, ct in enumerate(cts):
                    if not ct:
                        continue
                    meter_config[device_serial]['cts'][i] = True
                    meter_config[device_serial]['location'][i] = meter.get('location', "")
            else:
                # New meter, add to meter_config
                cts = meter.get('cts', [False] * 4)
                if not isinstance(cts, list):
                    cts = [False] * 4
                location = meter.get('location', "")
                meter_config[device_serial] = {
                    "type": meter.get('type'),
                    "location": [location] * 4,
                    "cts": cts,
                    "inverted": meter.get('inverted'),
                    "connection": meter.get('connection'),
                    "real_power_scale_factor": meter.get('real_power_scale_factor', 1)
                }
        return meter_config


    def aggregate_neurio_data(self, config_data, status_data, meter_config_data) -> Tuple[dict, dict]:
        # Create NEURIO block
        neurio_flat = {}
        neurio_hierarchy = {}
        # Loop through each Neurio device serial number
        for c, n in enumerate(lookup(status_data, ['neurio', 'readings']) or {}, start=1000):
            # Loop through each CT on the Neurio device
            sn = n.get('serial', str(c))
            cts_flat = {}
            for i, ct in enumerate(n['dataRead'] or {}):
                # Only show if we have a meter configuration and cts[i] is true
                cts_bool = lookup(meter_config_data, [sn, 'cts'])
                if isinstance(cts_bool, list) and i < len(cts_bool):
                    if not cts_bool[i]:
                        # Skip this CT
                        continue
                factor = lookup(meter_config_data, [sn, 'real_power_scale_factor']) or 1
                location = lookup(meter_config_data, [sn, 'location'])
                ct_hierarchy = {
                    "Index": i,
                    "InstRealPower": ct.get('realPowerW', 0) * factor,
                    "InstReactivePower": ct.get('reactivePowerVAR'),
                    "InstVoltage": ct.get('voltageV'),
                    "InstCurrent": ct.get('currentA'),
                    "Location": location[i] if location and len(location) > i else None
                }
                neurio_hierarchy[f"CT{i}"] = ct_hierarchy
                cts_flat.update({f"NEURIO_CT{i}_" + key: value for key, value in ct_hierarchy.items() if key != "Index"})
            meter_manufacturer = "NEURIO" if lookup(meter_config_data, [sn, "type"]) == "neurio_w2_tcp" else None
            rest = {
                "componentParentDin": lookup(config_data, ['vin']),
                "firmwareVersion": None,
                "lastCommunicationTime": lookup(n, ['timestamp']),
                "manufacturer": meter_manufacturer,
                "meterAttributes": {
                    "meterLocation": []
                },
                "serialNumber": sn
            }
            neurio_flat[f"NEURIO--{sn}"] = {**cts_flat, **rest}
        return (neurio_flat, neurio_hierarchy)


>>>>>>> beb58833
    # Vitals API Mapping Function
    def vitals(self, force=False):
        """
        Use tedapi data to create a vitals API dictionary
        """
        def calculate_ac_power(Vpeak, Ipeak):
            Vrms = Vpeak / math.sqrt(2)
            Irms = Ipeak / math.sqrt(2)
            power = Vrms * Irms
            return power

        def calculate_dc_power(V, I):
            power = V * I
            return power

        # status = self.get_status(force)
        config = self.get_config(force=force)
        status = self.get_device_controller(force=force)

        if not isinstance(status, dict) or not isinstance(config, dict):
            return None

        # Create Header
        tesla = {}
        header = {}
        header["VITALS"] = {
            "text": "Device vitals generated from Tesla Powerwall Gateway TEDAPI",
            "timestamp": time.time(),
            "gateway": self.gw_ip,
            "pyPowerwall": __version__,
        }
        neurio = self.aggregate_neurio_data(
            config_data=config,
            status_data=status,
            meter_config_data=self.derive_meter_config(config)
        )[0]

        # Create PVAC, PVS, and TESLA blocks - Assume the are aligned
        pvac = {}
        pvs = {}
        tesla = {}
        num = len(lookup(status, ['esCan', 'bus', 'PVAC']) or {})
        if num != len(lookup(status, ['esCan', 'bus', 'PVS']) or {}):
            log.debug("PVAC and PVS device count mismatch in TEDAPI")
        # Loop through each device serial number
        fan_speeds = self.extract_fan_speeds(status)
        for i, p in enumerate(lookup(status, ['esCan', 'bus', 'PVAC']) or {}):
            if not p['packageSerialNumber']:
                continue
            packagePartNumber = p.get('packagePartNumber', str(i))
            packageSerialNumber = p.get('packageSerialNumber', str(i))
            pvac_name = f"PVAC--{packagePartNumber}--{packageSerialNumber}"
            pvac_logging = p['PVAC_Logging']
            V_A = pvac_logging['PVAC_PVMeasuredVoltage_A']
            V_B = pvac_logging['PVAC_PVMeasuredVoltage_B']
            V_C = pvac_logging['PVAC_PVMeasuredVoltage_C']
            V_D = pvac_logging['PVAC_PVMeasuredVoltage_D']
            I_A = pvac_logging['PVAC_PVCurrent_A']
            I_B = pvac_logging['PVAC_PVCurrent_B']
            I_C = pvac_logging['PVAC_PVCurrent_C']
            I_D = pvac_logging['PVAC_PVCurrent_D']
            P_A = calculate_dc_power(V_A, I_A)
            P_B = calculate_dc_power(V_B, I_B)
            P_C = calculate_dc_power(V_C, I_C)
            P_D = calculate_dc_power(V_D, I_D)
            pvac[pvac_name] = {
                "PVAC_Fout": lookup(p, ['PVAC_Status', 'PVAC_Fout']),
                "PVAC_GridState": None,
                "PVAC_InvState": None,
                "PVAC_Iout": None,
                "PVAC_LifetimeEnergyPV_Total": None,
                "PVAC_PVCurrent_A": I_A,
                "PVAC_PVCurrent_B": I_B,
                "PVAC_PVCurrent_C": I_C,
                "PVAC_PVCurrent_D": I_D,
                "PVAC_PVMeasuredPower_A": P_A, # computed
                "PVAC_PVMeasuredPower_B": P_B, # computed
                "PVAC_PVMeasuredPower_C": P_C, # computed
                "PVAC_PVMeasuredPower_D": P_D, # computed
                "PVAC_PVMeasuredVoltage_A": V_A,
                "PVAC_PVMeasuredVoltage_B": V_B,
                "PVAC_PVMeasuredVoltage_C": V_C,
                "PVAC_PVMeasuredVoltage_D": V_D,
                "PVAC_Pout": lookup(p, ['PVAC_Status', 'PVAC_Pout']),
                "PVAC_PvState_A": None, # These are placeholders
                "PVAC_PvState_B": None, # Compute from PVS below
                "PVAC_PvState_C": None, # PV_Disabled, PV_Active, PV_Active_Parallel
                "PVAC_PvState_D": None, # Not available in TEDAPI
                "PVAC_Qout": None,
                "PVAC_State": lookup(p, ['PVAC_Status', 'PVAC_State']),
                "PVAC_VHvMinusChassisDC": None,
                "PVAC_VL1Ground": lookup(p, ['PVAC_Logging', 'PVAC_VL1Ground']),
                "PVAC_VL2Ground": lookup(p, ['PVAC_Logging', 'PVAC_VL2Ground']),
                "PVAC_Vout": lookup(p, ['PVAC_Status', 'PVAC_Vout']),
                "alerts": lookup(p, ['alerts', 'active']) or [],
                "PVI-PowerStatusSetpoint": None,
                "componentParentDin": None, # TODO: map to TETHC
                "firmwareVersion": None,
                "lastCommunicationTime": None,
                "manufacturer": "TESLA",
                "partNumber": packagePartNumber,
                "serialNumber": packageSerialNumber,
                "teslaEnergyEcuAttributes": {
                    "ecuType": 296
                }
            }
            pvac_fans = fan_speeds.get(pvac_name, {})
            if pvac_fans:
                pvac[pvac_name].update({
                    "PVAC_Fan_Speed_Actual_RPM": pvac_fans["PVAC_Fan_Speed_Actual_RPM"],
                    "PVAC_Fan_Speed_Target_RPM": pvac_fans["PVAC_Fan_Speed_Target_RPM"]
                })

            pvs_name = f"PVS--{packagePartNumber}--{packageSerialNumber}"
            pvs_data = lookup(status, ['esCan', 'bus', 'PVS'])
            if i < len(pvs_data):
                pvs_data = pvs_data[i]
                # Set String Connected states
                string_a = lookup(pvs_data, ['PVS_Status', 'PVS_StringA_Connected'])
                string_b = lookup(pvs_data, ['PVS_Status', 'PVS_StringB_Connected'])
                string_c = lookup(pvs_data, ['PVS_Status', 'PVS_StringC_Connected'])
                string_d = lookup(pvs_data, ['PVS_Status', 'PVS_StringD_Connected'])
                # Set PVAC PvState based on PVS String Connected states
                pvac[pvac_name]["PVAC_PvState_A"] = "PV_Active" if string_a else "PV_Disabled"
                pvac[pvac_name]["PVAC_PvState_B"] = "PV_Active" if string_b else "PV_Disabled"
                pvac[pvac_name]["PVAC_PvState_C"] = "PV_Active" if string_c else "PV_Disabled"
                pvac[pvac_name]["PVAC_PvState_D"] = "PV_Active" if string_d else "PV_Disabled"
                pvs[pvs_name] = {
                    "PVS_EnableOutput": None,
                    "PVS_SelfTestState": lookup(pvs_data, ['PVS_Status', 'PVS_SelfTestState']),
                    "PVS_State": lookup(pvs_data, ['PVS_Status', 'PVS_State']),
                    "PVS_StringA_Connected": string_a,
                    "PVS_StringB_Connected": string_b,
                    "PVS_StringC_Connected": string_c,
                    "PVS_StringD_Connected": string_d,
                    "PVS_vLL": lookup(pvs_data, ['PVS_Status', 'PVS_vLL']),
                    "alerts": lookup(pvs_data, ['alerts', 'active']) or [],
                    "componentParentDin": pvac_name,
                    "firmwareVersion": None,
                    "lastCommunicationTime": None,
                    "manufacturer": "TESLA",
                    "partNumber": packagePartNumber,
                    "serialNumber": packageSerialNumber,
                    "teslaEnergyEcuAttributes": {
                        "ecuType": 297
                    }
                }
            tesla_name = f"TESLA--{packagePartNumber}--{packageSerialNumber}"
            if "solars" in config and i < len(config.get('solars', [{}])):
                tesla_nameplate = config['solars'][i].get('power_rating_watts', None)
                brand = config['solars'][i].get('brand', None)
            else:
                tesla_nameplate = None
                brand = None
            tesla[tesla_name] = {
                "componentParentDin": f"STSTSM--{lookup(config, ['vin'])}",
                "firmwareVersion": None,
                "lastCommunicationTime": None,
                "manufacturer": brand.upper() if brand else "TESLA",
                "pvInverterAttributes": {
                    "nameplateRealPowerW": tesla_nameplate,
                },
                "serialNumber": f"{packagePartNumber}--{packageSerialNumber}",
            }

        # Create STSTSM block
        name = f"STSTSM--{lookup(config, ['vin'])}"
        ststsm = {}
        ststsm[name] =  {
            "STSTSM-Location": "Gateway",
            "alerts": lookup(status, ['control', 'alerts', 'active']) or [],
            "firmwareVersion": None,
            "lastCommunicationTime": None,
            "manufacturer": "TESLA",
            "partNumber": lookup(config, ['vin']).split('--')[0],
            "serialNumber": lookup(config, ['vin']).split('--')[-1],
            "teslaEnergyEcuAttributes": {
                "ecuType": 207
            }
        }

        # Get Dictionary of Powerwall Temperatures
        temp_sensors = {}
        for i in lookup(status, ['components', 'msa']) or []:
            if "signals" in i and "serialNumber" in i and i["serialNumber"]:
                for s in i["signals"]:
                    if "name" in s and s["name"] == "THC_AmbientTemp" and "value" in s:
                        temp_sensors[i["serialNumber"]] = s["value"]

        # Create TETHC, TEPINV and TEPOD blocks
        tethc = {} # parent
        tepinv = {}
        tepod = {}
        # Loop through each THC device serial number
        for i, p in enumerate(lookup(status, ['esCan', 'bus', 'THC']) or {}):
            if not p['packageSerialNumber']:
                continue
            packagePartNumber = p.get('packagePartNumber', str(i))
            packageSerialNumber = p.get('packageSerialNumber', str(i))
            # TETHC block
            parent_name = f"TETHC--{packagePartNumber}--{packageSerialNumber}"
            tethc[parent_name] = {
                "THC_AmbientTemp": temp_sensors.get(packageSerialNumber, None),
                "THC_State": None,
                "alerts": lookup(p, ['alerts', 'active']) or [],
                "componentParentDin": f"STSTSM--{lookup(config, ['vin'])}",
                "firmwareVersion": None,
                "lastCommunicationTime": None,
                "manufacturer": "TESLA",
                "partNumber": packagePartNumber,
                "serialNumber": packageSerialNumber,
                "teslaEnergyEcuAttributes": {
                    "ecuType": 224
                }
            }
            # TEPOD block
            name = f"TEPOD--{packagePartNumber}--{packageSerialNumber}"
            pod = lookup(status, ['esCan', 'bus', 'POD'])[i]
            energy_remaining = lookup(pod, ['POD_EnergyStatus', 'POD_nom_energy_remaining'])
            full_pack_energy = lookup(pod, ['POD_EnergyStatus', 'POD_nom_full_pack_energy'])
            if energy_remaining and full_pack_energy:
                energy_to_be_charged = full_pack_energy - energy_remaining
            else:
                energy_to_be_charged = None
            tepod[name] = {
                "POD_ActiveHeating": None,
                "POD_CCVhold": None,
                "POD_ChargeComplete": None,
                "POD_ChargeRequest": None,
                "POD_DischargeComplete": None,
                "POD_PermanentlyFaulted": None,
                "POD_PersistentlyFaulted": None,
                "POD_available_charge_power": None,
                "POD_available_dischg_power": None,
                "POD_enable_line": None,
                "POD_nom_energy_remaining": energy_remaining,
                "POD_nom_energy_to_be_charged": energy_to_be_charged, #computed
                "POD_nom_full_pack_energy": full_pack_energy,
                "POD_state": None,
                "alerts": lookup(p, ['alerts', 'active']) or [],
                "componentParentDin": parent_name,
                "firmwareVersion": None,
                "lastCommunicationTime": None,
                "manufacturer": "TESLA",
                "partNumber": packagePartNumber,
                "serialNumber": packageSerialNumber,
                "teslaEnergyEcuAttributes": {
                    "ecuType": 226
                }
            }
            # TEPINV block
            name = f"TEPINV--{packagePartNumber}--{packageSerialNumber}"
            pinv = lookup(status, ['esCan', 'bus', 'PINV'])[i]
            tepinv[name] = {
                "PINV_EnergyCharged": None,
                "PINV_EnergyDischarged": None,
                "PINV_Fout": lookup(pinv, ['PINV_Status', 'PINV_Fout']),
                "PINV_GridState": lookup(p, ['PINV_Status', 'PINV_GridState']),
                "PINV_HardwareEnableLine": None,
                "PINV_PllFrequency": None,
                "PINV_PllLocked": None,
                "PINV_Pnom": lookup(pinv, ['PINV_PowerCapability', 'PINV_Pnom']),
                "PINV_Pout": lookup(pinv, ['PINV_Status', 'PINV_Pout']),
                "PINV_PowerLimiter": None,
                "PINV_Qout": None,
                "PINV_ReadyForGridForming": None,
                "PINV_State": lookup(pinv, ['PINV_Status', 'PINV_State']),
                "PINV_VSplit1": lookup(pinv, ['PINV_AcMeasurements', 'PINV_VSplit1']),
                "PINV_VSplit2": lookup(pinv, ['PINV_AcMeasurements', 'PINV_VSplit2']),
                "PINV_Vout": lookup(pinv, ['PINV_Status', 'PINV_Vout']),
                "alerts": lookup(pinv, ['alerts', 'active']) or [],
                "componentParentDin": parent_name,
                "firmwareVersion": None,
                "lastCommunicationTime": None,
                "manufacturer": "TESLA",
                "partNumber": packagePartNumber,
                "serialNumber": packageSerialNumber,
                "teslaEnergyEcuAttributes": {
                    "ecuType": 253
                }
            }

        # Create TESYNC block
        tesync = {}
        sync = lookup(status, ['esCan', 'bus', 'SYNC']) or {}
        islander = lookup(status, ['esCan', 'bus', 'ISLANDER']) or {}
        packagePartNumber = sync.get('packagePartNumber', None)
        packageSerialNumber = sync.get('packageSerialNumber', None)
        name = f"TESYNC--{packagePartNumber}--{packageSerialNumber}"
        tesync[name] = {
            "ISLAND_FreqL1_Load": lookup(islander, ['ISLAND_AcMeasurements', 'ISLAND_FreqL1_Load']),
            "ISLAND_FreqL1_Main": lookup(islander, ['ISLAND_AcMeasurements', 'ISLAND_FreqL1_Main']),
            "ISLAND_FreqL2_Load": lookup(islander, ['ISLAND_AcMeasurements', 'ISLAND_FreqL2_Load']),
            "ISLAND_FreqL2_Main": lookup(islander, ['ISLAND_AcMeasurements', 'ISLAND_FreqL2_Main']),
            "ISLAND_FreqL3_Load": lookup(islander, ['ISLAND_AcMeasurements', 'ISLAND_FreqL3_Load']),
            "ISLAND_FreqL3_Main": lookup(islander, ['ISLAND_AcMeasurements', 'ISLAND_FreqL3_Main']),
            "ISLAND_GridConnected": lookup(islander, ['ISLAND_GridConnection', 'ISLAND_GridConnected']),
            "ISLAND_GridState": lookup(islander, ['ISLAND_AcMeasurements', 'ISLAND_GridState']),
            "ISLAND_L1L2PhaseDelta":lookup(islander, ['ISLAND_AcMeasurements', 'ISLAND_L1L2PhaseDelta']),
            "ISLAND_L1L3PhaseDelta": lookup(islander, ['ISLAND_AcMeasurements', 'ISLAND_L1L3PhaseDelta']),
            "ISLAND_L1MicrogridOk": lookup(islander, ['ISLAND_AcMeasurements', 'ISLAND_L1MicrogridOk']),
            "ISLAND_L2L3PhaseDelta": lookup(islander, ['ISLAND_AcMeasurements', 'ISLAND_L2L3PhaseDelta']),
            "ISLAND_L2MicrogridOk": lookup(islander, ['ISLAND_AcMeasurements', 'ISLAND_L2MicrogridOk']),
            "ISLAND_L3MicrogridOk": lookup(islander, ['ISLAND_AcMeasurements', 'ISLAND_L3MicrogridOk']),
            "ISLAND_PhaseL1_Main_Load": lookup(islander, ['ISLAND_AcMeasurements', 'ISLAND_PhaseL1_Main_Load']),
            "ISLAND_PhaseL2_Main_Load": lookup(islander, ['ISLAND_AcMeasurements', 'ISLAND_PhaseL2_Main_Load']),
            "ISLAND_PhaseL3_Main_Load": lookup(islander, ['ISLAND_AcMeasurements', 'ISLAND_PhaseL3_Main_Load']),
            "ISLAND_ReadyForSynchronization": lookup(islander, ['ISLAND_AcMeasurements', 'ISLAND_ReadyForSynchronization']),
            "ISLAND_VL1N_Load": lookup(islander, ['ISLAND_AcMeasurements', 'ISLAND_VL1N_Load']),
            "ISLAND_VL1N_Main": lookup(islander, ['ISLAND_AcMeasurements', 'ISLAND_VL1N_Main']),
            "ISLAND_VL2N_Load": lookup(islander, ['ISLAND_AcMeasurements', 'ISLAND_VL2N_Load']),
            "ISLAND_VL2N_Main": lookup(islander, ['ISLAND_AcMeasurements', 'ISLAND_VL2N_Main']),
            "ISLAND_VL3N_Load": lookup(islander, ['ISLAND_AcMeasurements', 'ISLAND_VL3N_Load']),
            "ISLAND_VL3N_Main": lookup(islander, ['ISLAND_AcMeasurements', 'ISLAND_VL3N_Main']),
            "METER_X_CTA_I": lookup(sync, ['METER_X_AcMeasurements', 'METER_X_CTA_I']),
            "METER_X_CTA_InstReactivePower": lookup(sync, ['METER_X_AcMeasurements', 'METER_X_CTA_InstReactivePower']),
            "METER_X_CTA_InstRealPower": lookup(sync, ['METER_X_AcMeasurements', 'METER_X_CTA_InstRealPower']),
            "METER_X_CTB_I": lookup(sync, ['METER_X_AcMeasurements', 'METER_X_CTB_I']),
            "METER_X_CTB_InstReactivePower": lookup(sync, ['METER_X_AcMeasurements', 'METER_X_CTB_InstReactivePower']),
            "METER_X_CTB_InstRealPower": lookup(sync, ['METER_X_AcMeasurements', 'METER_X_CTB_InstRealPower']),
            "METER_X_CTC_I": lookup(sync, ['METER_X_AcMeasurements', 'METER_X_CTC_I']),
            "METER_X_CTC_InstReactivePower": lookup(sync, ['METER_X_AcMeasurements', 'METER_X_CTC_InstReactivePower']),
            "METER_X_CTC_InstRealPower": lookup(sync, ['METER_X_AcMeasurements', 'METER_X_CTC_InstRealPower']),
            "METER_X_LifetimeEnergyExport": lookup(sync, ['METER_X_AcMeasurements', 'METER_X_LifetimeEnergyExport']),
            "METER_X_LifetimeEnergyImport": lookup(sync, ['METER_X_AcMeasurements', 'METER_X_LifetimeEnergyImport']),
            "METER_X_VL1N": lookup(sync, ['METER_X_AcMeasurements', 'METER_X_VL1N']),
            "METER_X_VL2N": lookup(sync, ['METER_X_AcMeasurements', 'METER_X_VL2N']),
            "METER_X_VL3N": lookup(sync, ['METER_X_AcMeasurements', 'METER_X_VL3N']),
            "METER_Y_CTA_I": lookup(sync, ['METER_Y_AcMeasurements', 'METER_Y_CTA_I']),
            "METER_Y_CTA_InstReactivePower": lookup(sync, ['METER_Y_AcMeasurements', 'METER_Y_CTA_InstReactivePower']),
            "METER_Y_CTA_InstRealPower": lookup(sync, ['METER_Y_AcMeasurements', 'METER_Y_CTA_InstRealPower']),
            "METER_Y_CTB_I": lookup(sync, ['METER_Y_AcMeasurements', 'METER_Y_CTB_I']),
            "METER_Y_CTB_InstReactivePower": lookup(sync, ['METER_Y_AcMeasurements', 'METER_Y_CTB_InstReactivePower']),
            "METER_Y_CTB_InstRealPower": lookup(sync, ['METER_Y_AcMeasurements', 'METER_Y_CTB_InstRealPower']),
            "METER_Y_CTC_I": lookup(sync, ['METER_Y_AcMeasurements', 'METER_Y_CTC_I']),
            "METER_Y_CTC_InstReactivePower": lookup(sync, ['METER_Y_AcMeasurements', 'METER_Y_CTC_InstReactivePower']),
            "METER_Y_CTC_InstRealPower": lookup(sync, ['METER_Y_AcMeasurements', 'METER_Y_CTC_InstRealPower']),
            "METER_Y_LifetimeEnergyExport": lookup(sync, ['METER_Y_AcMeasurements', 'METER_Y_LifetimeEnergyExport']),
            "METER_Y_LifetimeEnergyImport": lookup(sync, ['METER_Y_AcMeasurements', 'METER_Y_LifetimeEnergyImport']),
            "METER_Y_VL1N": lookup(sync, ['METER_Y_AcMeasurements', 'METER_Y_VL1N']),
            "METER_Y_VL2N": lookup(sync, ['METER_Y_AcMeasurements', 'METER_Y_VL2N']),
            "METER_Y_VL3N": lookup(sync, ['METER_Y_AcMeasurements', 'METER_Y_VL3N']),
            "SYNC_ExternallyPowered": None,
            "SYNC_SiteSwitchEnabled": None,
            "alerts": lookup(sync, ['alerts', 'active']) or [],
            "componentParentDin": f"STSTSM--{lookup(config, ['vin'])}",
            "firmwareVersion": None,
            "manufacturer": "TESLA",
            "partNumber": packagePartNumber,
            "serialNumber": packageSerialNumber,
            "teslaEnergyEcuAttributes": {
                "ecuType": 259
            }
        }

        # Create TESLA block - tied to TESYNC
        name = f"TESLA--{packageSerialNumber}"
        tesla[name] = {
                "componentParentDin": f"STSTSM--{lookup(config, ['vin'])}",
                "lastCommunicationTime": None,
                "manufacturer": "TESLA",
                "meterAttributes": {
                    "meterLocation": [
                        1
                    ]
                },
                "serialNumber": packageSerialNumber
            }

        # Create Vitals Dictionary
        vitals = {
            **header,
            **neurio,
            **pvac,
            **pvs,
            **ststsm,
            **tepinv,
            **tepod,
            **tesla,
            **tesync,
            **tethc,
        }
        # Merge in the Powerwall 3 data if available
        if self.pw3:
            pw3_data = self.get_pw3_vitals(force) or {}
            vitals.update(pw3_data)

        return vitals


    def get_blocks(self, force=False):
        """
        Get the list of battery blocks from the Powerwall Gateway
        """
        status = self.get_status(force=force)
        config = self.get_config(force=force)

        if not isinstance(status, dict) or not isinstance(config, dict):
            return None
        block = {}
        # Loop through each THC device serial number
        for i, p in enumerate(lookup(status, ['esCan', 'bus', 'THC']) or {}):
            if not p['packageSerialNumber']:
                continue
            packagePartNumber = p.get('packagePartNumber', str(i))
            packageSerialNumber = p.get('packageSerialNumber', str(i))
            # THC block
            name = f"{packagePartNumber}--{packageSerialNumber}"
            block[name] = {
                "Type": "",
                "PackagePartNumber": packagePartNumber,
                "PackageSerialNumber": packageSerialNumber,
                "disabled_reasons": [],
                "pinv_state": None,
                "pinv_grid_state": None,
                "nominal_energy_remaining": None,
                "nominal_full_pack_energy": None,
                "p_out": None,
                "q_out": None,
                "v_out": None,
                "f_out": None,
                "i_out": None,
                "energy_charged": None,
                "energy_discharged": None,
                "off_grid": None,
                "vf_mode": None,
                "wobble_detected": None,
                "charge_power_clamped": None,
                "backup_ready": None,
                "OpSeqState": None,
                "version": None
            }
            # POD block
            pod = lookup(status, ['esCan', 'bus', 'POD'])[i]
            energy_remaining = lookup(pod, ['POD_EnergyStatus', 'POD_nom_energy_remaining'])
            full_pack_energy = lookup(pod, ['POD_EnergyStatus', 'POD_nom_full_pack_energy'])
            block[name].update({
                "nominal_energy_remaining": energy_remaining,
                "nominal_full_pack_energy": full_pack_energy,
            })
            # INV block
            pinv = lookup(status, ['esCan', 'bus', 'PINV'])[i]
            block[name].update({
                "f_out": lookup(pinv, ['PINV_Status', 'PINV_Fout']),
                "pinv_state": lookup(p, ['PINV_Status', 'PINV_State']),
                "pinv_grid_state": lookup(p, ['PINV_Status', 'PINV_GridState']),
                "p_out": lookup(pinv, ['PINV_Status', 'PINV_Pout']),
                "v_out": lookup(pinv, ['PINV_Status', 'PINV_Vout']),
            })
        return block

    # End of TEDAPI Class<|MERGE_RESOLUTION|>--- conflicted
+++ resolved
@@ -52,11 +52,7 @@
 import time
 from functools import wraps
 from http import HTTPStatus
-<<<<<<< HEAD
-from typing import Dict, Final, List
-=======
-from typing import Dict, List, Optional, Union, Tuple
->>>>>>> beb58833
+from typing import Dict, Final, List, Optional, Union, Tuple
 
 import requests
 import urllib3
@@ -1001,10 +997,8 @@
         Get the fan speeds for the Powerwall / Inverter
         """
         return self.extract_fan_speeds(self.get_device_controller(force=force))
-
-
-<<<<<<< HEAD
-=======
+      
+
     def derive_meter_config(self, config) -> dict:
         # Build meter Lookup if available
         meter_config = {}
@@ -1086,8 +1080,6 @@
             neurio_flat[f"NEURIO--{sn}"] = {**cts_flat, **rest}
         return (neurio_flat, neurio_hierarchy)
 
-
->>>>>>> beb58833
     # Vitals API Mapping Function
     def vitals(self, force=False):
         """
